--- conflicted
+++ resolved
@@ -91,9 +91,6 @@
         ),
     ]
 
-<<<<<<< HEAD
-=======
-
 @dataclass
 class Number:
     number: int
@@ -102,9 +99,7 @@
 @dataclass
 class GenerateNumber(Root):
     x: Annotated[Number, VarRange([Number(0), Number(1), Number(2)])]
-
-
->>>>>>> 91685cd2
+      
 class TestMetaHandler:
     def test_int(self):
         r = NativeRandomSource(seed=1)
