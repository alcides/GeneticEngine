#!/bin/bash
export PYTHONPATH="${PYTHONPATH:+${PYTHONPATH}:}."

PYTHON_BINARY=python3



function run_example {
    printf "Running $1..."
    $PYTHON_BINARY $1 > /dev/null && echo "(done)" || echo "(failed)"
    
}

# Should be somewhere else (maybe add to unit tests)
run_example examples/simple_choice_of_choice.py

run_example examples/example.py
run_example examples/pymax.py # Works in PonyGE
run_example examples/vectorialgp_example.py
run_example examples/regression_example.py # Works in PonyGE: Our grammar doesn't match theirs
run_example examples/santafe.py
<<<<<<< HEAD
run_example examples/progsys/Number_IO.py
run_example examples/game_of_life.py
=======
run_example examples/string_match.py # Works in PonyGE

run_example examples/progsys/Number_IO.py # Works in PonyGE
run_example examples/progsys/Median.py # Works in PonyGE: PonyGE gives very bad results
run_example examples/progsys/Smallest.py # Works in PonyGE: PonyGE gives very bad results
run_example examples/progsys/Sum_of_Squares.py # Works in PonyGE: PonyGE gives very bad results
>>>>>>> cf72f175
<|MERGE_RESOLUTION|>--- conflicted
+++ resolved
@@ -19,14 +19,10 @@
 run_example examples/vectorialgp_example.py
 run_example examples/regression_example.py # Works in PonyGE: Our grammar doesn't match theirs
 run_example examples/santafe.py
-<<<<<<< HEAD
-run_example examples/progsys/Number_IO.py
 run_example examples/game_of_life.py
-=======
 run_example examples/string_match.py # Works in PonyGE
 
 run_example examples/progsys/Number_IO.py # Works in PonyGE
 run_example examples/progsys/Median.py # Works in PonyGE: PonyGE gives very bad results
 run_example examples/progsys/Smallest.py # Works in PonyGE: PonyGE gives very bad results
 run_example examples/progsys/Sum_of_Squares.py # Works in PonyGE: PonyGE gives very bad results
->>>>>>> cf72f175
