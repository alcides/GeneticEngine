--- conflicted
+++ resolved
@@ -9,15 +9,8 @@
 from geneticengine.metahandlers.ints import IntRange
 from geneticengine.algorithms.gp.gp import GP
 
-<<<<<<< HEAD
 from geneticengine.grammars.coding.logical_ops import And, Or, Not
 from geneticengine.grammars.coding.classes import Expr, Condition, Number
-=======
-
-dataset_dir = os.path.join(
-    os.path.dirname(os.path.realpath(__file__)), "../datasets/GameOfLife/"
-)
->>>>>>> 27d84a80
 
 DATASET_NAME = "GameOfLife"
 DATA_FILE_TRAIN = "examples/data/{}/Train.csv".format(DATASET_NAME)
@@ -71,15 +64,6 @@
 def evaluate(e: Expr) -> Callable[[Any], float]:
 
     if isinstance(e, And):
-<<<<<<< HEAD
-        return lambda line: evaluate(e.left)(line) and evaluate(e.right)(line)
-    elif isinstance(e, Or):
-        return lambda line: evaluate(e.left)(line) or evaluate(e.right)(line)
-    elif isinstance(e, Not):
-        return lambda line: not evaluate(e.cond)(line)
-    elif isinstance(e, MatrixElement):
-        return lambda line: line[e.row, e.column]
-=======
         f1 = evaluate(e.e1)
         f2 = evaluate(e.e2)
         return lambda line: f1(line) and f2(line)
@@ -90,11 +74,10 @@
     elif isinstance(e, Not):
         f1 = evaluate(e.e1)
         return lambda line: not f1(line)
-    elif isinstance(e, Matrix):
+    elif isinstance(e, MatrixElement):
         r = e.row
         c = e.column
         return lambda line: line[r, c]
->>>>>>> 27d84a80
     else:
         raise NotImplementedError(str(e))
 
@@ -113,12 +96,8 @@
     alg = GP(
         g,
         fitness_function,
-<<<<<<< HEAD
-        number_of_generations=150,
-=======
         representation=treebased_representation,
         number_of_generations=50,
->>>>>>> 27d84a80
         population_size=100,
         max_depth=15,
         favor_less_deep_trees=True,
