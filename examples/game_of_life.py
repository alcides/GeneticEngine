--- conflicted
+++ resolved
@@ -104,10 +104,6 @@
         # ----------------
         minimize=False,
         timer_stop_criteria=mode,
-<<<<<<< HEAD
-        args=sys.argv,
-=======
->>>>>>> 71bc5a49
     )
     (b, bf, bp) = alg.evolve(verbose=1)
 
