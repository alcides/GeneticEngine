--- conflicted
+++ resolved
@@ -17,13 +17,10 @@
 
 from geneticengine.algorithms.gp.gp import GP
 from geneticengine.core.grammar import extract_grammar
-<<<<<<< HEAD
+from geneticengine.core.problems import SingleObjectiveProblem
 from geneticengine.core.representations.grammatical_evolution.dynamic_structured_ge import (
     dsge_representation,
 )
-=======
-from geneticengine.core.problems import SingleObjectiveProblem
->>>>>>> 004f04d0
 from geneticengine.core.representations.grammatical_evolution.ge import (
     ge_representation,
 )
@@ -116,8 +113,6 @@
     g = preprocess()
     alg = GP(
         g,
-<<<<<<< HEAD
-        fitness_function,
         representation=representation,
         probability_crossover=gv.PROBABILITY_CROSSOVER,
         probability_mutation=gv.PROBABILITY_MUTATION,
@@ -126,23 +121,6 @@
         population_size=gv.POPULATION_SIZE,
         selection_method=gv.SELECTION_METHOD,
         n_elites=gv.N_ELITES,
-=======
-        representation=sge_representation,
-        problem=SingleObjectiveProblem(
-            minimize=False,
-            fitness_function=fitness_function,
-            target_fitness=None,
-        ),
-        # favor_less_deep_trees=True,
-        # As in PonyGE2:
-        probability_crossover=0.75,
-        probability_mutation=0.01,
-        number_of_generations=50,
-        max_depth=10,
-        population_size=50,
-        selection_method=("tournament", 2),
-        n_elites=5,
->>>>>>> 004f04d0
         # ----------------
         seed=seed,
         timer_stop_criteria=mode,
