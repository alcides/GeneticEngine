--- conflicted
+++ resolved
@@ -2,13 +2,8 @@
 from utils import get_data, import_embedded
 
 from geneticengine.core.grammar import extract_grammar
-<<<<<<< HEAD
-from geneticengine.grammars.coding.classes import Statement
-from geneticengine.grammars.coding.expressions import Max, Min, Abs, Plus, Literal, Mul, SafeDiv, Var, XAssign
-=======
-from geneticengine.grammars.coding.classes import Number, Statement, XAssign 
+from geneticengine.grammars.coding.classes import Number, Statement, XAssign
 from geneticengine.grammars.coding.numbers import Max, Min, Abs, Plus, Literal, Mul, SafeDiv, Var
->>>>>>> 160c3f0f
 from geneticengine.grammars.coding.control_flow import IfThen, IfThenElse, While
 from geneticengine.grammars.coding.conditions import Equals, NotEquals, GreaterOrEqualThan, GreaterThan, LessOrEqualThan, LessThan, Is, IsNot
 from geneticengine.grammars.coding.logical_ops import And, Or
@@ -66,9 +61,6 @@
         Statement)
 
 
-print("Grammar: {}.".format(repr(g)))
-
-
 def evolve(g, seed):
     alg = GP(
         g,
