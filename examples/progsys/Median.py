from __future__ import annotations

import csv
import time
from optparse import OptionParser
from typing import Annotated

<<<<<<< HEAD
import global_vars as gv

from examples.progsys.utils import get_data
from examples.progsys.utils import import_embedded
from geneticengine.algorithms.gp.gp import GP
from geneticengine.core.grammar import extract_grammar
from geneticengine.core.representations.grammatical_evolution.dynamic_structured_ge import (
    dsge_representation,
)
=======
from utils import get_data
from utils import import_embedded

from geneticengine.algorithms.gp.gp import GP
from geneticengine.core.grammar import extract_grammar
from geneticengine.core.problems import SingleObjectiveProblem
>>>>>>> 004f04d0
from geneticengine.core.representations.grammatical_evolution.ge import (
    ge_representation,
)
from geneticengine.core.representations.grammatical_evolution.structured_ge import (
    sge_representation,
)
from geneticengine.core.representations.tree.treebased import treebased_representation
from geneticengine.grammars.coding.classes import Number
from geneticengine.grammars.coding.classes import Statement
from geneticengine.grammars.coding.classes import XAssign
from geneticengine.grammars.coding.conditions import Equals
from geneticengine.grammars.coding.conditions import GreaterOrEqualThan
from geneticengine.grammars.coding.conditions import GreaterThan
from geneticengine.grammars.coding.conditions import Is
from geneticengine.grammars.coding.conditions import IsNot
from geneticengine.grammars.coding.conditions import LessOrEqualThan
from geneticengine.grammars.coding.conditions import LessThan
from geneticengine.grammars.coding.conditions import NotEquals
from geneticengine.grammars.coding.control_flow import IfThen
from geneticengine.grammars.coding.control_flow import IfThenElse
from geneticengine.grammars.coding.control_flow import While
from geneticengine.grammars.coding.logical_ops import And
from geneticengine.grammars.coding.logical_ops import Or
from geneticengine.grammars.coding.numbers import Abs
from geneticengine.grammars.coding.numbers import Literal
from geneticengine.grammars.coding.numbers import Max
from geneticengine.grammars.coding.numbers import Min
from geneticengine.grammars.coding.numbers import Mul
from geneticengine.grammars.coding.numbers import Plus
from geneticengine.grammars.coding.numbers import SafeDiv
from geneticengine.grammars.coding.numbers import Var
from geneticengine.metahandlers.vars import VarRange


FILE_NAME = "Median"
DATA_FILE_TRAIN = f"./examples/progsys/data/{FILE_NAME}/Train.txt"
DATA_FILE_TEST = f"./examples/progsys/data/{FILE_NAME}/Test.txt"

inval, outval = get_data(DATA_FILE_TRAIN, DATA_FILE_TEST)
imported = import_embedded(FILE_NAME)

vars = ["in0", "in1", "in2"]
variables = {}
for i, n in enumerate(vars):
    variables[n] = i

XAssign.__init__.__annotations__["value"] = Number
Var.__init__.__annotations__["name"] = Annotated[str, VarRange(vars)]
Var.feature_indices = variables  # type: ignore


def fitness_function(n: Statement):
    fitness, error, cases = imported.fitness(inval, outval, n.evaluate_lines())
    return fitness


def preprocess():
    return extract_grammar(
        [
            Plus,
            Literal,
            Mul,
            SafeDiv,
            Max,
            Min,
            Abs,
            And,
            Or,
            Var,
            Equals,
            NotEquals,
            GreaterOrEqualThan,
            GreaterThan,
            LessOrEqualThan,
            LessThan,
            Is,
            IsNot,
            XAssign,
            IfThen,
            IfThenElse,  # , While
        ],
        Statement,
    )


def evolve(
    seed,
    mode,
    save_to_csv: str = None,
    representation="treebased_representation",
):
    if representation == "ge":
        representation = ge_representation
    elif representation == "sge":
        representation = sge_representation
    elif representation == "dsge":
        representation = dsge_representation
    else:
        representation = treebased_representation

    g = preprocess()
    alg = GP(
        g,
        representation=representation,
<<<<<<< HEAD
        probability_crossover=gv.PROBABILITY_CROSSOVER,
        probability_mutation=gv.PROBABILITY_MUTATION,
        number_of_generations=gv.NUMBER_OF_GENERATIONS,
        max_depth=gv.MAX_DEPTH,
        population_size=gv.POPULATION_SIZE,
        selection_method=gv.SELECTION_METHOD,
        n_elites=gv.N_ELITES,
        # ----------------
        minimize=True,
=======
        problem=SingleObjectiveProblem(
            minimize=True,
            fitness_function=fitness_function,
            target_fitness=None,
        ),
        number_of_generations=5,
>>>>>>> 004f04d0
        seed=seed,
        timer_stop_criteria=mode,
        save_to_csv=save_to_csv,
        save_genotype_as_string=False,
    )
    (b, bf, bp) = alg.evolve(verbose=1)
    return b, bf


if __name__ == "__main__":
    representations = ["treebased_representation", "ge", "dsge"]

    parser = OptionParser()
    parser.add_option("-s", "--seed", dest="seed", type="int")
    parser.add_option("-r", "--representation", dest="representation", type="int")
    parser.add_option(
        "-t",
        "--timed",
        dest="timed",
        action="store_const",
        const=True,
        default=False,
    )
    (options, args) = parser.parse_args()

    timed = options.timed
    seed = options.seed
    example_name = __file__.split(".")[0].split("\\")[-1].split("/")[-1]
    representation = representations[options.representation]
    print(seed, example_name, representation)
    evol_method = evolve

    mode = "generations"
    if timed:
        mode = "time"
    dest_file = f"{gv.RESULTS_FOLDER}/{mode}/{example_name}/{representation}/{seed}.csv"

    start = time.time()
    b, bf = evolve(seed, timed, dest_file, representation)
    end = time.time()
    csv_row = [mode, example_name, representation, seed, bf, (end - start), b]
    with open(
        f"./{gv.RESULTS_FOLDER}/{mode}/{example_name}/{representation}/main.csv",
        "a",
        newline="",
    ) as outfile:
        writer = csv.writer(outfile)
        writer.writerow(csv_row)<|MERGE_RESOLUTION|>--- conflicted
+++ resolved
@@ -5,24 +5,16 @@
 from optparse import OptionParser
 from typing import Annotated
 
-<<<<<<< HEAD
 import global_vars as gv
 
 from examples.progsys.utils import get_data
 from examples.progsys.utils import import_embedded
 from geneticengine.algorithms.gp.gp import GP
 from geneticengine.core.grammar import extract_grammar
+from geneticengine.core.problems import SingleObjectiveProblem
 from geneticengine.core.representations.grammatical_evolution.dynamic_structured_ge import (
     dsge_representation,
 )
-=======
-from utils import get_data
-from utils import import_embedded
-
-from geneticengine.algorithms.gp.gp import GP
-from geneticengine.core.grammar import extract_grammar
-from geneticengine.core.problems import SingleObjectiveProblem
->>>>>>> 004f04d0
 from geneticengine.core.representations.grammatical_evolution.ge import (
     ge_representation,
 )
@@ -127,7 +119,6 @@
     alg = GP(
         g,
         representation=representation,
-<<<<<<< HEAD
         probability_crossover=gv.PROBABILITY_CROSSOVER,
         probability_mutation=gv.PROBABILITY_MUTATION,
         number_of_generations=gv.NUMBER_OF_GENERATIONS,
@@ -136,15 +127,11 @@
         selection_method=gv.SELECTION_METHOD,
         n_elites=gv.N_ELITES,
         # ----------------
-        minimize=True,
-=======
         problem=SingleObjectiveProblem(
             minimize=True,
             fitness_function=fitness_function,
             target_fitness=None,
         ),
-        number_of_generations=5,
->>>>>>> 004f04d0
         seed=seed,
         timer_stop_criteria=mode,
         save_to_csv=save_to_csv,
