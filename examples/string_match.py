from __future__ import annotations

import csv
import os
import time
from optparse import OptionParser

import global_vars as gv

from geneticengine.algorithms.gp.gp import GP
from geneticengine.core.grammar import extract_grammar
<<<<<<< HEAD
from geneticengine.core.representations.grammatical_evolution.dynamic_structured_ge import (
    dsge_representation,
)
=======
from geneticengine.core.problems import SingleObjectiveProblem
>>>>>>> 004f04d0
from geneticengine.core.representations.grammatical_evolution.ge import (
    ge_representation,
)
from geneticengine.core.representations.grammatical_evolution.structured_ge import (
    sge_representation,
)
from geneticengine.core.representations.tree.treebased import treebased_representation
from geneticengine.grammars.letter import *


# Extracted from PonyGE
def fit(individual: String):
    guess = str(individual)
    target = "Hello world!"
    fitness: float = max(len(target), len(guess))
    # Loops as long as the shorter of two strings
    for (t_p, g_p) in zip(target, guess):
        if t_p == g_p:
            # Perfect match.
            fitness -= 1
        else:
            # Imperfect match, find ASCII distance to match.
            fitness -= 1 / (1 + (abs(ord(t_p) - ord(g_p))))
    return fitness


def fitness_function(x):
    return fit(x)


def preprocess():
    g = extract_grammar([LetterString, Char, Vowel, Consonant], String)
    return g


def evolve(
    seed,
    mode,
    save_to_csv: str = None,
    representation="treebased_representation",
):
    if representation == "ge":
        representation = ge_representation
    elif representation == "sge":
        representation = sge_representation
    elif representation == "dsge":
        representation = dsge_representation
    else:
        representation = treebased_representation

    g = preprocess()
    alg = GP(
        g,
        representation=representation,
<<<<<<< HEAD
        probability_crossover=gv.PROBABILITY_CROSSOVER,
        probability_mutation=gv.PROBABILITY_MUTATION,
        number_of_generations=gv.NUMBER_OF_GENERATIONS,
        max_depth=gv.MAX_DEPTH,
        population_size=gv.POPULATION_SIZE,
        selection_method=gv.SELECTION_METHOD,
        n_elites=gv.N_ELITES,
=======
        problem=SingleObjectiveProblem(
            minimize=True,
            fitness_function=fitness_function,
            target_fitness=None,
        ),
        # As in PonyGE2:
        probability_crossover=0.75,
        probability_mutation=0.01,
        max_depth=10,
        number_of_generations=30,
        # max_init_depth=10,
        population_size=50,
        selection_method=("tournament", 2),
        n_elites=5,
>>>>>>> 004f04d0
        # ----------------
        minimize=True,
        seed=seed,
        timer_stop_criteria=mode,
        save_to_csv=save_to_csv,
        save_genotype_as_string=False,
    )
    (b, bf, bp) = alg.evolve(verbose=1)
    return b, bf


if __name__ == "__main__":
    representations = ["treebased_representation", "ge", "dsge"]

    parser = OptionParser()
    parser.add_option("-s", "--seed", dest="seed", type="int")
    parser.add_option("-r", "--representation", dest="representation", type="int")
    parser.add_option(
        "-t",
        "--timed",
        dest="timed",
        action="store_const",
        const=True,
        default=False,
    )
    (options, args) = parser.parse_args()

    timed = options.timed
    seed = options.seed
    example_name = __file__.split(".")[0].split("\\")[-1].split("/")[-1]
    representation = representations[options.representation]
    print(seed, example_name, representation)
    evol_method = evolve

    mode = "generations"
    if timed:
        mode = "time"
    dest_file = f"{gv.RESULTS_FOLDER}/{mode}/{example_name}/{representation}/{seed}.csv"

    start = time.time()
    b, bf = evolve(seed, timed, dest_file, representation)
    end = time.time()
    csv_row = [mode, example_name, representation, seed, bf, (end - start), b]
    with open(
        f"./{gv.RESULTS_FOLDER}/{mode}/{example_name}/{representation}/main.csv",
        "a",
        newline="",
    ) as outfile:
        writer = csv.writer(outfile)
        writer.writerow(csv_row)
<|MERGE_RESOLUTION|>--- conflicted
+++ resolved
@@ -1,146 +1,131 @@
-from __future__ import annotations
-
-import csv
-import os
-import time
-from optparse import OptionParser
-
-import global_vars as gv
-
-from geneticengine.algorithms.gp.gp import GP
-from geneticengine.core.grammar import extract_grammar
-<<<<<<< HEAD
-from geneticengine.core.representations.grammatical_evolution.dynamic_structured_ge import (
-    dsge_representation,
-)
-=======
-from geneticengine.core.problems import SingleObjectiveProblem
->>>>>>> 004f04d0
-from geneticengine.core.representations.grammatical_evolution.ge import (
-    ge_representation,
-)
-from geneticengine.core.representations.grammatical_evolution.structured_ge import (
-    sge_representation,
-)
-from geneticengine.core.representations.tree.treebased import treebased_representation
-from geneticengine.grammars.letter import *
-
-
-# Extracted from PonyGE
-def fit(individual: String):
-    guess = str(individual)
-    target = "Hello world!"
-    fitness: float = max(len(target), len(guess))
-    # Loops as long as the shorter of two strings
-    for (t_p, g_p) in zip(target, guess):
-        if t_p == g_p:
-            # Perfect match.
-            fitness -= 1
-        else:
-            # Imperfect match, find ASCII distance to match.
-            fitness -= 1 / (1 + (abs(ord(t_p) - ord(g_p))))
-    return fitness
-
-
-def fitness_function(x):
-    return fit(x)
-
-
-def preprocess():
-    g = extract_grammar([LetterString, Char, Vowel, Consonant], String)
-    return g
-
-
-def evolve(
-    seed,
-    mode,
-    save_to_csv: str = None,
-    representation="treebased_representation",
-):
-    if representation == "ge":
-        representation = ge_representation
-    elif representation == "sge":
-        representation = sge_representation
-    elif representation == "dsge":
-        representation = dsge_representation
-    else:
-        representation = treebased_representation
-
-    g = preprocess()
-    alg = GP(
-        g,
-        representation=representation,
-<<<<<<< HEAD
-        probability_crossover=gv.PROBABILITY_CROSSOVER,
-        probability_mutation=gv.PROBABILITY_MUTATION,
-        number_of_generations=gv.NUMBER_OF_GENERATIONS,
-        max_depth=gv.MAX_DEPTH,
-        population_size=gv.POPULATION_SIZE,
-        selection_method=gv.SELECTION_METHOD,
-        n_elites=gv.N_ELITES,
-=======
-        problem=SingleObjectiveProblem(
-            minimize=True,
-            fitness_function=fitness_function,
-            target_fitness=None,
-        ),
-        # As in PonyGE2:
-        probability_crossover=0.75,
-        probability_mutation=0.01,
-        max_depth=10,
-        number_of_generations=30,
-        # max_init_depth=10,
-        population_size=50,
-        selection_method=("tournament", 2),
-        n_elites=5,
->>>>>>> 004f04d0
-        # ----------------
-        minimize=True,
-        seed=seed,
-        timer_stop_criteria=mode,
-        save_to_csv=save_to_csv,
-        save_genotype_as_string=False,
-    )
-    (b, bf, bp) = alg.evolve(verbose=1)
-    return b, bf
-
-
-if __name__ == "__main__":
-    representations = ["treebased_representation", "ge", "dsge"]
-
-    parser = OptionParser()
-    parser.add_option("-s", "--seed", dest="seed", type="int")
-    parser.add_option("-r", "--representation", dest="representation", type="int")
-    parser.add_option(
-        "-t",
-        "--timed",
-        dest="timed",
-        action="store_const",
-        const=True,
-        default=False,
-    )
-    (options, args) = parser.parse_args()
-
-    timed = options.timed
-    seed = options.seed
-    example_name = __file__.split(".")[0].split("\\")[-1].split("/")[-1]
-    representation = representations[options.representation]
-    print(seed, example_name, representation)
-    evol_method = evolve
-
-    mode = "generations"
-    if timed:
-        mode = "time"
-    dest_file = f"{gv.RESULTS_FOLDER}/{mode}/{example_name}/{representation}/{seed}.csv"
-
-    start = time.time()
-    b, bf = evolve(seed, timed, dest_file, representation)
-    end = time.time()
-    csv_row = [mode, example_name, representation, seed, bf, (end - start), b]
-    with open(
-        f"./{gv.RESULTS_FOLDER}/{mode}/{example_name}/{representation}/main.csv",
-        "a",
-        newline="",
-    ) as outfile:
-        writer = csv.writer(outfile)
-        writer.writerow(csv_row)
+from __future__ import annotations
+
+import csv
+import os
+import time
+from optparse import OptionParser
+
+import global_vars as gv
+
+from geneticengine.algorithms.gp.gp import GP
+from geneticengine.core.grammar import extract_grammar
+from geneticengine.core.problems import SingleObjectiveProblem
+from geneticengine.core.representations.grammatical_evolution.dynamic_structured_ge import (
+    dsge_representation,
+)
+from geneticengine.core.representations.grammatical_evolution.ge import (
+    ge_representation,
+)
+from geneticengine.core.representations.grammatical_evolution.structured_ge import (
+    sge_representation,
+)
+from geneticengine.core.representations.tree.treebased import treebased_representation
+from geneticengine.grammars.letter import *
+
+
+# Extracted from PonyGE
+def fit(individual: String):
+    guess = str(individual)
+    target = "Hello world!"
+    fitness: float = max(len(target), len(guess))
+    # Loops as long as the shorter of two strings
+    for (t_p, g_p) in zip(target, guess):
+        if t_p == g_p:
+            # Perfect match.
+            fitness -= 1
+        else:
+            # Imperfect match, find ASCII distance to match.
+            fitness -= 1 / (1 + (abs(ord(t_p) - ord(g_p))))
+    return fitness
+
+
+def fitness_function(x):
+    return fit(x)
+
+
+def preprocess():
+    g = extract_grammar([LetterString, Char, Vowel, Consonant], String)
+    return g
+
+
+def evolve(
+    seed,
+    mode,
+    save_to_csv: str = None,
+    representation="treebased_representation",
+):
+    if representation == "ge":
+        representation = ge_representation
+    elif representation == "sge":
+        representation = sge_representation
+    elif representation == "dsge":
+        representation = dsge_representation
+    else:
+        representation = treebased_representation
+
+    g = preprocess()
+    alg = GP(
+        g,
+        representation=representation,
+        probability_crossover=gv.PROBABILITY_CROSSOVER,
+        probability_mutation=gv.PROBABILITY_MUTATION,
+        number_of_generations=gv.NUMBER_OF_GENERATIONS,
+        max_depth=gv.MAX_DEPTH,
+        population_size=gv.POPULATION_SIZE,
+        selection_method=gv.SELECTION_METHOD,
+        n_elites=gv.N_ELITES,
+        problem=SingleObjectiveProblem(
+            minimize=True,
+            fitness_function=fitness_function,
+            target_fitness=None,
+        ),
+        # ----------------
+        minimize=True,
+        seed=seed,
+        timer_stop_criteria=mode,
+        save_to_csv=save_to_csv,
+        save_genotype_as_string=False,
+    )
+    (b, bf, bp) = alg.evolve(verbose=1)
+    return b, bf
+
+
+if __name__ == "__main__":
+    representations = ["treebased_representation", "ge", "dsge"]
+
+    parser = OptionParser()
+    parser.add_option("-s", "--seed", dest="seed", type="int")
+    parser.add_option("-r", "--representation", dest="representation", type="int")
+    parser.add_option(
+        "-t",
+        "--timed",
+        dest="timed",
+        action="store_const",
+        const=True,
+        default=False,
+    )
+    (options, args) = parser.parse_args()
+
+    timed = options.timed
+    seed = options.seed
+    example_name = __file__.split(".")[0].split("\\")[-1].split("/")[-1]
+    representation = representations[options.representation]
+    print(seed, example_name, representation)
+    evol_method = evolve
+
+    mode = "generations"
+    if timed:
+        mode = "time"
+    dest_file = f"{gv.RESULTS_FOLDER}/{mode}/{example_name}/{representation}/{seed}.csv"
+
+    start = time.time()
+    b, bf = evolve(seed, timed, dest_file, representation)
+    end = time.time()
+    csv_row = [mode, example_name, representation, seed, bf, (end - start), b]
+    with open(
+        f"./{gv.RESULTS_FOLDER}/{mode}/{example_name}/{representation}/main.csv",
+        "a",
+        newline="",
+    ) as outfile:
+        writer = csv.writer(outfile)
+        writer.writerow(csv_row)