--- conflicted
+++ resolved
@@ -1,82 +1,74 @@
-from __future__ import annotations
-
-import os
-
-from geneticengine.algorithms.gp.gp import GP
-from geneticengine.core.grammar import extract_grammar
-from geneticengine.core.representations.grammatical_evolution import ge_representation
-from geneticengine.core.representations.tree.treebased import treebased_representation
-from geneticengine.grammars.letter import *
-
-
-# Extracted from PonyGE
-def fit(individual: String):
-    guess = str(individual)
-    target = "Hello world!"
-    fitness: float = max(len(target), len(guess))
-    # Loops as long as the shorter of two strings
-    for (t_p, g_p) in zip(target, guess):
-        if t_p == g_p:
-            # Perfect match.
-            fitness -= 1
-        else:
-            # Imperfect match, find ASCII distance to match.
-            fitness -= 1 / (1 + (abs(ord(t_p) - ord(g_p))))
-    return fitness
-
-
-def fitness_function(x):
-    return fit(x)
-
-
-def preprocess():
-    g = extract_grammar([LetterString, Char, Vowel, Consonant], String)
-    return g
-
-
-def evolve(
-    g,
-    seed,
-    mode,
-    representation="treebased_representation",
-<<<<<<< HEAD
-    output_file="string_match_evolution.csv",
-=======
->>>>>>> 71bc5a49
-):
-    if representation == "grammatical_evolution":
-        representation = ge_representation
-    else:
-        representation = treebased_representation
-
-    alg = GP(
-        g,
-        fitness_function,
-        representation=representation,
-        # As in PonyGE2:
-        probability_crossover=0.75,
-        probability_mutation=0.01,
-        number_of_generations=50,
-        max_depth=15,
-        # max_init_depth=10,
-        population_size=500,
-        selection_method=("tournament", 2),
-        n_elites=5,
-        # ----------------
-        minimize=True,
-        seed=seed,
-        timer_stop_criteria=mode,
-<<<<<<< HEAD
-        save_to_csv=output_file,
-=======
->>>>>>> 71bc5a49
-    )
-    (b, bf, bp) = alg.evolve(verbose=1)
-    return b, bf
-
-
-if __name__ == "__main__":
-    g = preprocess()
-    bf, b = evolve(g, 0, False)
-    print(b)
-    print(f"With fitness: {bf}")
+from __future__ import annotations
+
+import os
+
+from geneticengine.algorithms.gp.gp import GP
+from geneticengine.core.grammar import extract_grammar
+from geneticengine.core.representations.grammatical_evolution import ge_representation
+from geneticengine.core.representations.tree.treebased import treebased_representation
+from geneticengine.grammars.letter import *
+
+
+# Extracted from PonyGE
+def fit(individual: String):
+    guess = str(individual)
+    target = "Hello world!"
+    fitness: float = max(len(target), len(guess))
+    # Loops as long as the shorter of two strings
+    for (t_p, g_p) in zip(target, guess):
+        if t_p == g_p:
+            # Perfect match.
+            fitness -= 1
+        else:
+            # Imperfect match, find ASCII distance to match.
+            fitness -= 1 / (1 + (abs(ord(t_p) - ord(g_p))))
+    return fitness
+
+
+def fitness_function(x):
+    return fit(x)
+
+
+def preprocess():
+    g = extract_grammar([LetterString, Char, Vowel, Consonant], String)
+    return g
+
+
+def evolve(
+    g,
+    seed,
+    mode,
+    representation="treebased_representation",
+):
+    if representation == "grammatical_evolution":
+        representation = ge_representation
+    else:
+        representation = treebased_representation
+
+    alg = GP(
+        g,
+        fitness_function,
+        representation=representation,
+        # As in PonyGE2:
+        probability_crossover=0.75,
+        probability_mutation=0.01,
+        number_of_generations=50,
+        max_depth=15,
+        # max_init_depth=10,
+        population_size=500,
+        selection_method=("tournament", 2),
+        n_elites=5,
+        # ----------------
+        minimize=True,
+        seed=seed,
+        timer_stop_criteria=mode,
+    )
+    (b, bf, bp) = alg.evolve(verbose=1)
+    return b, bf
+
+
+if __name__ == "__main__":
+    g = preprocess()
+    bf, b = evolve(g, 0, False)
+    print(b)
+    print(f"With fitness: {bf}")