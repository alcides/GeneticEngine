--- conflicted
+++ resolved
@@ -100,7 +100,6 @@
     alg = GP(
         g,
         representation=representation,
-<<<<<<< HEAD
         probability_crossover=gv.PROBABILITY_CROSSOVER,
         probability_mutation=gv.PROBABILITY_MUTATION,
         number_of_generations=gv.NUMBER_OF_GENERATIONS,
@@ -109,17 +108,11 @@
         selection_method=gv.SELECTION_METHOD,
         n_elites=gv.N_ELITES,
         # ----------------
-        minimize=False,
-=======
         problem=SingleObjectiveProblem(
             minimize=False,
             fitness_function=fitness_function,
             target_fitness=None,
         ),
-        max_depth=8,
-        population_size=25,
-        number_of_generations=10,
->>>>>>> 004f04d0
         seed=seed,
         timer_stop_criteria=mode,
         save_to_csv=save_to_csv,
