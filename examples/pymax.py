--- conflicted
+++ resolved
@@ -3,12 +3,7 @@
 from geneticengine.core.representations.treebased import treebased_representation
 from geneticengine.algorithms.gp.gp import GP
 from geneticengine.grammars.coding.control_flow import ForLoop, Code
-<<<<<<< HEAD
-from geneticengine.grammars.coding.expressions import XAssign
-from geneticengine.grammars.coding.classes import Expr, Statement
-=======
 from geneticengine.grammars.coding.classes import Expr, Statement, XAssign
->>>>>>> 8a3adff3
 
 
 class VarX(Expr):
@@ -55,19 +50,14 @@
 
 fitness_function = lambda x: fit(x)
 
-<<<<<<< HEAD
-if __name__ == "__main__":
-    g = extract_grammar(
-        [XPlusConst, XTimesConst, XAssign, ForLoop, Code, Const, VarX], Code)
-=======
 
 def preprocess():
     return extract_grammar(
-        [XPlusConst, XTimesConst, XAssign, ForLoop, Code, Const, VarX], Code)
+        [XPlusConst, XTimesConst, XAssign, ForLoop, Code, Const, VarX], Code
+    )
 
 
 def evolve(g, seed):
->>>>>>> 8a3adff3
     alg = GP(
         g,
         treebased_representation,
