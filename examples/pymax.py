--- conflicted
+++ resolved
@@ -93,16 +93,12 @@
     alg = GP(
         g,
         representation=representation,
-<<<<<<< HEAD
         problem=SingleObjectiveProblem(
             minimize=False,
             fitness_function=fitness_function,
             target_fitness=None,
         ),
-        max_depth=13,
-=======
         max_depth=8,
->>>>>>> 0bdadd34
         population_size=25,
         number_of_generations=10,
         seed=seed,
