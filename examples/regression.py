from __future__ import annotations

import os
from dataclasses import dataclass
from math import isinf
from typing import Annotated
from typing import Any
from typing import Callable

import numpy as np
import pandas as pd

from geneticengine.algorithms.gp.gp import GP
from geneticengine.core.grammar import extract_grammar
from geneticengine.core.representations.grammatical_evolution import ge_representation
from geneticengine.core.representations.tree.treebased import treebased_representation
from geneticengine.grammars.basic_math import Exp
from geneticengine.grammars.basic_math import SafeDiv
from geneticengine.grammars.basic_math import SafeLog
from geneticengine.grammars.basic_math import SafeSqrt
from geneticengine.grammars.basic_math import Sin
from geneticengine.grammars.basic_math import Tanh
from geneticengine.grammars.sgp import Minus
from geneticengine.grammars.sgp import Mul
from geneticengine.grammars.sgp import Number
from geneticengine.grammars.sgp import Plus
from geneticengine.grammars.sgp import Var
from geneticengine.metahandlers.ints import IntRange
from geneticengine.metahandlers.vars import VarRange
from geneticengine.metrics import mse

DATASET_NAME = "Vladislavleva4"
DATA_FILE_TRAIN = f"examples/data/{DATASET_NAME}/Train.txt"
DATA_FILE_TEST = f"examples/data/{DATASET_NAME}/Test.txt"

bunch = pd.read_csv(DATA_FILE_TRAIN, delimiter="\t")
target = bunch.response
data = bunch.drop(["response"], axis=1)

feature_names = list(data.columns.values)
feature_indices = {}
for i, n in enumerate(feature_names):
    feature_indices[n] = i

# Prepare Grammar
Var.__init__.__annotations__["name"] = Annotated[str, VarRange(feature_names)]
Var.feature_indices = feature_indices  # type: ignore


@dataclass
class Literal(Number):
    val: Annotated[int, IntRange(0, 9)]

    def evaluate(self, **kwargs):
        return self.val

    def __str__(self) -> str:
        return str(self.val)


def preprocess():
    return extract_grammar(
        [
            Plus,
            Minus,
            Mul,
            SafeDiv,
            Literal,
            Var,
            SafeSqrt,
            Exp,
            Sin,
            Tanh,
            SafeLog,
        ],
        Number,
    )

    # <e>  ::=  <e>+<e>|
    #       <e>-<e>|
    #       <e>*<e>|
    #       pdiv(<e>,<e>)|
    #       psqrt(<e>)|
    #       np.sin(<e>)|
    #       np.tanh(<e>)|
    #       np.exp(<e>)|
    #       plog(<e>)|
    #       x[:, 0]|x[:, 1]|x[:, 2]|x[:, 3]|x[:, 4]|
    #       <c>
    # <c>  ::= 0 | 1 | 2 | 3 | 4 | 5 | 6 | 7 | 8 | 9


def fitness_function(n: Number):
    X = data.values
    y = target.values

    variables = {}
    for x in feature_names:
        i = feature_indices[x]
        variables[x] = X[:, i]

    y_pred = n.evaluate(**variables)
    # mse is used in PonyGE, as the error metric is not None!
    fitness = mse(y_pred, y)
    if isinf(fitness) or np.isnan(fitness):
        fitness = 100000000
    return fitness


def evolve(
    g,
    seed,
    mode,
    representation="treebased_representation",
<<<<<<< HEAD
    output_file="regression_evolution.csv",
=======
>>>>>>> 71bc5a49
):
    if representation == "grammatical_evolution":
        representation = ge_representation
    else:
        representation = treebased_representation

    alg = GP(
        g,
        fitness_function,
        representation=representation,
        minimize=True,
        # As in PonyGE2:
        probability_crossover=0.75,
        probability_mutation=0.01,
        number_of_generations=50,
        max_depth=30,
        # max_init_depth=10,
        population_size=500,
        selection_method=("tournament", 2),
        n_elites=5,
        # ----------------
        seed=seed,
        timer_stop_criteria=mode,
<<<<<<< HEAD
        save_to_csv=output_file,
=======
>>>>>>> 71bc5a49
    )
    (b, bf, bp) = alg.evolve(verbose=1)
    return b, bf


if __name__ == "__main__":
    g = preprocess()
    bf, b = evolve(g, 0, False)
    print(b)
    print(f"With fitness: {bf}")<|MERGE_RESOLUTION|>--- conflicted
+++ resolved
@@ -112,10 +112,6 @@
     seed,
     mode,
     representation="treebased_representation",
-<<<<<<< HEAD
-    output_file="regression_evolution.csv",
-=======
->>>>>>> 71bc5a49
 ):
     if representation == "grammatical_evolution":
         representation = ge_representation
@@ -139,10 +135,6 @@
         # ----------------
         seed=seed,
         timer_stop_criteria=mode,
-<<<<<<< HEAD
-        save_to_csv=output_file,
-=======
->>>>>>> 71bc5a49
     )
     (b, bf, bp) = alg.evolve(verbose=1)
     return b, bf
