from __future__ import annotations

import csv
import os
import sys
import time
from argparse import ArgumentParser
from dataclasses import dataclass
from math import isinf
from optparse import OptionParser
from typing import Annotated

import numpy as np
import pandas as pd
from sklearn.model_selection import train_test_split

sys.path.insert(1, "GeneticEngine/examples")
import global_vars as gv
from geneticengine.algorithms.gp.gp import GP
from geneticengine.core.decorators import abstract
from geneticengine.core.grammar import extract_grammar
from geneticengine.core.problems import SingleObjectiveProblem
from geneticengine.core.representations.grammatical_evolution.dynamic_structured_ge import (
    dsge_representation,
)
from geneticengine.core.representations.grammatical_evolution.ge import (
    ge_representation,
)
from geneticengine.core.representations.grammatical_evolution.structured_ge import (
    sge_representation,
)
from geneticengine.core.representations.tree.treebased import treebased_representation
from geneticengine.grammars.basic_math import SafeDiv
from geneticengine.grammars.basic_math import SafeLog
from geneticengine.grammars.basic_math import SafeSqrt
from geneticengine.grammars.sgp import Mul
from geneticengine.grammars.sgp import Number
from geneticengine.grammars.sgp import Plus
from geneticengine.grammars.sgp import Var
from geneticengine.metahandlers.floats import FloatList
from geneticengine.metahandlers.vars import VarRange
from geneticengine.metrics import f1_score

DATASET_NAME = "Banknote"
DATA_FILE_TRAIN = f"GeneticEngine/examples/data/{DATASET_NAME}/Train.csv"
DATA_FILE_TEST = f"GeneticEngine/examples/data/{DATASET_NAME}/Test.csv"

bunch = pd.read_csv(DATA_FILE_TRAIN, delimiter=" ")
target = bunch.y
data = bunch.drop(["y"], axis=1)

feature_names = list(data.columns.values)
feature_indices = {}
for i, n in enumerate(feature_names):
    feature_indices[n] = i

# Prepare Grammar
Var.__init__.__annotations__["name"] = Annotated[str, VarRange(feature_names)]
Var.feature_indices = feature_indices  # type: ignore


@abstract
class Literal(Number):
    pass


@dataclass
class One(Literal):
    def evaluate(self, **kwargs):
        return 1

    def __str__(self) -> str:
        return str(1)


@dataclass
class PointOne(Literal):
    def evaluate(self, **kwargs):
        return 0.1

    def __str__(self) -> str:
        return str(0.1)


@dataclass
class PointtOne(Literal):
    def evaluate(self, **kwargs):
        return 0.01

    def __str__(self) -> str:
        return str(0.01)


@dataclass
class PointttOne(Literal):
    def evaluate(self, **kwargs):
        return 0.001

    def __str__(self) -> str:
        return str(0.001)


@dataclass
class MinusPointttOne(Literal):
    def evaluate(self, **kwargs):
        return -0.001

    def __str__(self) -> str:
        return str(-0.001)


@dataclass
class MinusPointtOne(Literal):
    def evaluate(self, **kwargs):
        return -0.01

    def __str__(self) -> str:
        return str(-0.01)


@dataclass
class MinusPointOne(Literal):
    def evaluate(self, **kwargs):
        return -0.1

    def __str__(self) -> str:
        return str(-0.1)


@dataclass
class MinusOne(Literal):
    def evaluate(self, **kwargs):
        return -1

    def __str__(self) -> str:
        return str(-1)


literals = [
    Literal,
    MinusOne,
    MinusPointOne,
    MinusPointtOne,
    MinusPointttOne,
    One,
    PointOne,
    PointtOne,
    PointttOne,
]


@dataclass
class Literal2(Number):
    val: Annotated[float, FloatList([-1, -0.1, -0.01, -0.001, 1, 0.1, 0.01, 0.001])]

    def evaluate(self, **kwargs):
        return self.val

    def __str__(self) -> str:
        return str(self.val)


def preprocess():
    return extract_grammar(
        [Plus, Mul, SafeDiv, Literal2, Var, SafeSqrt, SafeLog],
        # [Plus, Mul, SafeDiv, Var, SafeSqrt, SafeLog] + literals,
        Number,
        # expansion_depthing=True
    )


# <e> ::= (<e> <op> <e>) | <f1>(<e>) | <f2>(<e>, <e>) | <v> | <c>
# <op> ::= + | * | -
# <f1> ::= psqrt | plog
# <f2> ::= pdiv
# <v> ::= x[:, <idx>]
# <idx> ::= 0 | 1 | 2 | 3
# <c> ::= -1.0 | -0.1 | -0.01 | -0.001 | 0.001 | 0.01 | 0.1 | 1.0

X_train, X_test, y_train, y_test = train_test_split(
    data.values,
    target.values,
    test_size=0.75,
)


def fitness_function(n: Number):
    X = X_train
    y = y_train

    variables = {}
    for x in feature_names:
        i = feature_indices[x]
        variables[x] = X[:, i]
    y_pred = n.evaluate(**variables)

    if type(y_pred) in [np.float64, int, float]:
        """If n does not use variables, the output will be scalar."""
        y_pred = np.full(len(y), y_pred)
    if y_pred.shape != (len(y),):
        return -100000000
    fitness = f1_score(y_pred, y)
    if isinf(fitness):
        fitness = -100000000
    return fitness


def fitness_test_function(n: Number):
    X = X_test
    y = y_test

    variables = {}
    for x in feature_names:
        i = feature_indices[x]
        variables[x] = X[:, i]
    y_pred = n.evaluate(**variables)

    if type(y_pred) in [np.float64, int, float]:
        """If n does not use variables, the output will be scalar."""
        y_pred = np.full(len(y), y_pred)
    if y_pred.shape != (len(y),):
        return -100000000
    fitness = f1_score(y_pred, y)
    if isinf(fitness):
        fitness = -100000000
    return fitness


def evolve(
    seed,
    mode,
    save_to_csv: str = None,
    representation="treebased_representation",
    depth_aware=True,
):
    if representation == "ge":
        representation = ge_representation
    elif representation == "sge":
        representation = sge_representation
    elif representation == "dsge":
        representation = dsge_representation
    else:
        representation = treebased_representation

    g = preprocess()
    alg = GP(
        g,
        representation=representation,
<<<<<<< HEAD
        probability_crossover=gv.PROBABILITY_CROSSOVER,
        probability_mutation=gv.PROBABILITY_MUTATION,
        number_of_generations=gv.NUMBER_OF_GENERATIONS,
        max_depth=gv.MAX_DEPTH,
        population_size=gv.POPULATION_SIZE,
        selection_method=gv.SELECTION_METHOD,
        n_elites=gv.N_ELITES,
=======
        problem=SingleObjectiveProblem(
            minimize=False,
            fitness_function=fitness_function,
            target_fitness=None,
        ),
        # As in PonyGE2:
        probability_crossover=1,
        probability_mutation=0.5,
        number_of_generations=50,
        max_depth=10,
        # max_init_depth=10,
        population_size=50,
        selection_method=("tournament", 2),
        n_elites=1,
>>>>>>> 004f04d0
        # ----------------
        seed=seed,
        timer_stop_criteria=mode,
<<<<<<< HEAD
        save_to_csv=save_to_csv,
        save_genotype_as_string=False,
=======
        # save_to_csv='bla.csv',
        # test_data=fitness_test_function,
        # only_record_best_inds=None,
        depth_aware_mut=depth_aware,
>>>>>>> 004f04d0
    )
    (b, bf, bp) = alg.evolve(verbose=1)
    return b, bf


if __name__ == "__main__":
<<<<<<< HEAD
    representations = ["treebased_representation", "ge", "dsge"]

    parser = OptionParser()
    parser.add_option("-s", "--seed", dest="seed", type="int")
    parser.add_option("-r", "--representation", dest="representation", type="int")
    parser.add_option(
        "-t",
        "--timed",
        dest="timed",
        action="store_const",
        const=True,
        default=False,
    )
    (options, args) = parser.parse_args()

    timed = options.timed
    seed = options.seed
    example_name = __file__.split(".")[0].split("\\")[-1].split("/")[-1]
    representation = representations[options.representation]
    print(seed, example_name, representation)
    evol_method = evolve

    mode = "generations"
    if timed:
        mode = "time"
    dest_file = f"{gv.RESULTS_FOLDER}/{mode}/{example_name}/{representation}/{seed}.csv"

    start = time.time()
    b, bf = evolve(seed, timed, dest_file, representation)
    end = time.time()
    csv_row = [mode, example_name, representation, seed, bf, (end - start), b]
    with open(
        f"./{gv.RESULTS_FOLDER}/{mode}/{example_name}/{representation}/main.csv",
        "a",
        newline="",
    ) as outfile:
        writer = csv.writer(outfile)
        writer.writerow(csv_row)
=======
    g = preprocess()
    print(g)
    # b, bf = evolve(g, 123, False, "dsge")
    b, bf = evolve(g, 123, False)
    print(bf)
    print(f"With fitness: {b}")
>>>>>>> 004f04d0
<|MERGE_RESOLUTION|>--- conflicted
+++ resolved
@@ -246,7 +246,6 @@
     alg = GP(
         g,
         representation=representation,
-<<<<<<< HEAD
         probability_crossover=gv.PROBABILITY_CROSSOVER,
         probability_mutation=gv.PROBABILITY_MUTATION,
         number_of_generations=gv.NUMBER_OF_GENERATIONS,
@@ -254,41 +253,22 @@
         population_size=gv.POPULATION_SIZE,
         selection_method=gv.SELECTION_METHOD,
         n_elites=gv.N_ELITES,
-=======
         problem=SingleObjectiveProblem(
             minimize=False,
             fitness_function=fitness_function,
             target_fitness=None,
         ),
-        # As in PonyGE2:
-        probability_crossover=1,
-        probability_mutation=0.5,
-        number_of_generations=50,
-        max_depth=10,
-        # max_init_depth=10,
-        population_size=50,
-        selection_method=("tournament", 2),
-        n_elites=1,
->>>>>>> 004f04d0
         # ----------------
         seed=seed,
         timer_stop_criteria=mode,
-<<<<<<< HEAD
         save_to_csv=save_to_csv,
         save_genotype_as_string=False,
-=======
-        # save_to_csv='bla.csv',
-        # test_data=fitness_test_function,
-        # only_record_best_inds=None,
-        depth_aware_mut=depth_aware,
->>>>>>> 004f04d0
     )
     (b, bf, bp) = alg.evolve(verbose=1)
     return b, bf
 
 
 if __name__ == "__main__":
-<<<<<<< HEAD
     representations = ["treebased_representation", "ge", "dsge"]
 
     parser = OptionParser()
@@ -326,12 +306,4 @@
         newline="",
     ) as outfile:
         writer = csv.writer(outfile)
-        writer.writerow(csv_row)
-=======
-    g = preprocess()
-    print(g)
-    # b, bf = evolve(g, 123, False, "dsge")
-    b, bf = evolve(g, 123, False)
-    print(bf)
-    print(f"With fitness: {b}")
->>>>>>> 004f04d0
+        writer.writerow(csv_row)