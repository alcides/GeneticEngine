--- conflicted
+++ resolved
@@ -21,15 +21,10 @@
 # Prepare Grammar
 Var.__annotations__["name"] = Annotated[str, VarRange(bunch.feature_names)]
 Var.feature_indices = feature_indices
-<<<<<<< HEAD
-g = extract_grammar([Plus, Mul, Literal, Var], Number)
-print("Grammar: {}.".format(repr(g)))
-=======
 
 
 def preprocess():
-    return extract_grammar(
-        [Plus, Mul, Literal, Var, Sqrt, Sin, Tanh, Exp, Log], Number)
+    return extract_grammar([Plus, Mul, Literal, Var, Sqrt, Sin, Tanh, Exp, Log], Number)
 
 
 def evolve(g, seed):
@@ -42,7 +37,6 @@
     )
     (b, bf, bp) = alg.evolve(verbose=0)
     return b, bf
->>>>>>> 8a3adff3
 
 
 def fitness_function(n: Number):
@@ -54,7 +48,7 @@
     return mean_squared_error(y, y_pred)
 
 
-if __name__ == '__main__':
+if __name__ == "__main__":
     g = preprocess()
     print("Grammar: {}.".format(repr(g)))
     b, bf = evolve(g, 0)
