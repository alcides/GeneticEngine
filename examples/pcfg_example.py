--- conflicted
+++ resolved
@@ -6,18 +6,12 @@
 from geneticengine.core.decorators import weight
 from geneticengine.core.grammar import extract_grammar
 from geneticengine.core.problems import SingleObjectiveProblem
-<<<<<<< HEAD
 from geneticengine.core.representations.tree.treebased import TreeBasedRepresentation
-from geneticengine.metahandlers.ints import IntRange
-from geneticengine.metahandlers.lists import ListSizeBetween
-=======
-from geneticengine.core.representations.tree.treebased import treebased_representation
 
 # ===================================
 # This is an example of how to create Probabilistic grammars.
 # In this example, we assign weights to the grammar to create Probabilistic grammars.
 # ===================================
->>>>>>> c96187fd
 
 
 class R(ABC):
@@ -39,15 +33,19 @@
     pass
 
 
+def fitness_function(x) -> float:
+    return 1.0
+
+
 if __name__ == "__main__":
     g = extract_grammar([A, B, C], R)
+
     alg = GPFriendly(
         g,
         representation=TreeBasedRepresentation,
         problem=SingleObjectiveProblem(
+            fitness_function=fitness_function,
             minimize=False,
-            fitness_function=lambda x: 1,
-            target_fitness=None,
         ),
         max_depth=10,
         population_size=1000,
