from __future__ import annotations

from abc import ABC
from dataclasses import dataclass
from enum import Enum
from typing import Annotated
from typing import List
from typing import Tuple

from geneticengine.algorithms.gp.gp import GP
from geneticengine.algorithms.hill_climbing import HC
from geneticengine.core.grammar import extract_grammar
<<<<<<< HEAD
from geneticengine.core.problems import SingleObjectiveProblem
=======
from geneticengine.core.representations.grammatical_evolution.dynamic_structured_ge import (
    dsge_representation,
)
from geneticengine.core.representations.grammatical_evolution.ge import (
    ge_representation,
)
>>>>>>> ad27c490
from geneticengine.core.representations.grammatical_evolution.structured_ge import (
    sge_representation,
)
from geneticengine.core.representations.tree.treebased import treebased_representation
from geneticengine.metahandlers.lists import ListSizeBetween

map = """.###............................
...#............................
...#.....................###....
...#....................#....#..
...#....................#....#..
...####.#####........##.........
............#................#..
............#.......#...........
............#.......#........#..
............#.......#...........
....................#...........
............#................#..
............#...................
............#.......#.....###...
............#.......#..#........
.................#..............
................................
............#...........#.......
............#...#..........#....
............#...#...............
............#...#...............
............#...#.........#.....
............#..........#........
............#...................
...##. .#####....#...............
.#..............#...............
.#..............#...............
.#......#######.................
.#.....#........................
.......#........................
..####..........................
................................"""


class ActionMain(ABC):
    pass


class Action(ABC):
    pass


@dataclass
class ActionBlock(ActionMain):
    actions: Annotated[list[Action], ListSizeBetween(2, 30)]


@dataclass
class IfFood(Action):
    yes_food: Action
    no_food: Action


@dataclass
class Move(Action):
    pass


@dataclass
class Right(Action):
    pass


@dataclass
class Left(Action):
    pass


class Direction(Enum):
    EAST = 0
    SOUTH = 1
    WEST = 2
    NORTH = 3


class Position(Enum):
    EMPTY = 0
    FOOD = 1


def map_from_string(map_str: str) -> list[list[Position]]:
    return [
        [pos == "#" and Position.FOOD or Position.EMPTY for pos in line]
        for line in map_str.split("\n")
    ]


def next_pos(
    pos: tuple[int, int, Direction],
    map: list[list[Position]],
) -> tuple[int, int]:
    masks = {
        Direction.EAST: (0, 1),
        Direction.SOUTH: (1, 0),
        Direction.WEST: (0, -1),
        Direction.NORTH: (-1, 0),
    }
    row = (pos[0] + masks[pos[2]][0]) % len(map)
    col = (pos[1] + masks[pos[2]][1]) % len(map[0])
    return (row, col)


def food_in_front(pos: tuple[int, int, Direction], map: list[list[Position]]) -> bool:
    (row, col) = next_pos(pos, map)
    return map[row][col] == Position.FOOD


def simulate(a: Action, map_str: str) -> int:
    next_instructions: list[Action] = [a]
    food_consumed = 0
    map = map_from_string(map_str)
    current_pos: tuple[int, int, Direction] = (
        0,
        0,
        Direction.EAST,
    )  # row, col, direction
    while next_instructions:
        current_instruction = next_instructions.pop(0)  # Default is -1
        if isinstance(
            current_instruction,
            ActionBlock,
        ):  # ActionBlock contains list of action lists.
            for action in reversed(current_instruction.actions):
                next_instructions = [action] + next_instructions
        elif isinstance(current_instruction, IfFood):
            if food_in_front(current_pos, map):
                next_instructions.insert(0, current_instruction.yes_food)
            else:
                next_instructions.insert(0, current_instruction.no_food)
        elif isinstance(current_instruction, Move):
            (row, col) = next_pos(current_pos, map)
            if map[row][col] == Position.FOOD:
                food_consumed += 1
                map[row][col] = Position.EMPTY
            current_pos = (row, col, current_pos[2])
        elif isinstance(current_instruction, Left):
            current_pos = (
                current_pos[0],
                current_pos[1],
                Direction((current_pos[2].value - 1) % 4),
            )
        elif isinstance(current_instruction, Right):
            current_pos = (
                current_pos[0],
                current_pos[1],
                Direction((current_pos[2].value + 1) % 4),
            )
    return food_consumed


def preprocess():
    return extract_grammar([ActionBlock, Action, IfFood, Move, Right, Left], ActionMain)


def evolve(
    fitness_function,
    g,
    seed,
    mode,
    representation="treebased_representation",
):
    if representation == "ge":
        representation = ge_representation
    elif representation == "sge":
        representation = sge_representation
    elif representation == "dsge":
        representation = dsge_representation
    else:
        representation = treebased_representation
    alg = GP(
        g,
<<<<<<< HEAD
        representation=treebased_representation,
        problem=SingleObjectiveProblem(
            minimize=False,
            fitness_function=lambda p: simulate(p, map),
            target_fitness=None,
        ),
        max_depth=40,
        probability_mutation=0.5,
        number_of_generations=50,
        population_size=150,
        specific_type_mutation=ActionBlock,
        specific_type_crossover=ActionBlock,
        either_mut_or_cro=0.5,
        n_novelties=5,
        n_elites=5,
=======
        fitness_function,
        representation=representation,
        # number_of_generations=150,
        # population_size=100,
        # max_depth=15,
        # favor_less_deep_trees=True,
        # probability_crossover=0.75,
        # probability_mutation=0.01,
        # selection_method=("tournament", 2),
        minimize=False,
        seed=seed,
        timer_stop_criteria=mode,
>>>>>>> ad27c490
    )
    (b, bf, bp) = alg.evolve(verbose=1)
    return b, bf


if __name__ == "__main__":
    g = preprocess()
    print(f"Grammar: {repr(g)}")
    (b_gp, bf_gp) = evolve(lambda p: simulate(p, map), g, 123, False, "dsge")

    alg_hc = HC(
        g,
        lambda p: simulate(p, map),
        representation=treebased_representation,
        minimize=False,
        max_depth=40,
        number_of_generations=50,
        population_size=150,
    )
    (b_hc, bf_hc, bp_hc) = alg_hc.evolve(verbose=1)

    print("\n======\nHC\n======\n")
    print(bf_hc, bp_hc, b_hc)

    print("\n======\nGP\n======\n")
    print(bf_gp, b_gp)<|MERGE_RESOLUTION|>--- conflicted
+++ resolved
@@ -10,16 +10,13 @@
 from geneticengine.algorithms.gp.gp import GP
 from geneticengine.algorithms.hill_climbing import HC
 from geneticengine.core.grammar import extract_grammar
-<<<<<<< HEAD
 from geneticengine.core.problems import SingleObjectiveProblem
-=======
 from geneticengine.core.representations.grammatical_evolution.dynamic_structured_ge import (
     dsge_representation,
 )
 from geneticengine.core.representations.grammatical_evolution.ge import (
     ge_representation,
 )
->>>>>>> ad27c490
 from geneticengine.core.representations.grammatical_evolution.structured_ge import (
     sge_representation,
 )
@@ -197,23 +194,6 @@
         representation = treebased_representation
     alg = GP(
         g,
-<<<<<<< HEAD
-        representation=treebased_representation,
-        problem=SingleObjectiveProblem(
-            minimize=False,
-            fitness_function=lambda p: simulate(p, map),
-            target_fitness=None,
-        ),
-        max_depth=40,
-        probability_mutation=0.5,
-        number_of_generations=50,
-        population_size=150,
-        specific_type_mutation=ActionBlock,
-        specific_type_crossover=ActionBlock,
-        either_mut_or_cro=0.5,
-        n_novelties=5,
-        n_elites=5,
-=======
         fitness_function,
         representation=representation,
         # number_of_generations=150,
@@ -226,7 +206,6 @@
         minimize=False,
         seed=seed,
         timer_stop_criteria=mode,
->>>>>>> ad27c490
     )
     (b, bf, bp) = alg.evolve(verbose=1)
     return b, bf
