from __future__ import annotations

import csv
import time
from abc import ABC
from dataclasses import dataclass
from enum import Enum
from optparse import OptionParser
from typing import Annotated
from typing import List
from typing import Tuple

import global_vars as gv

from geneticengine.algorithms.gp.gp import GP
from geneticengine.algorithms.hill_climbing import HC
from geneticengine.core.grammar import extract_grammar
from geneticengine.core.problems import SingleObjectiveProblem
from geneticengine.core.representations.grammatical_evolution.dynamic_structured_ge import (
    dsge_representation,
)
from geneticengine.core.representations.grammatical_evolution.ge import (
    ge_representation,
)
from geneticengine.core.representations.grammatical_evolution.structured_ge import (
    sge_representation,
)
from geneticengine.core.representations.tree.treebased import treebased_representation
from geneticengine.metahandlers.lists import ListSizeBetween


map = """.###............................
...#............................
...#.....................###....
...#....................#....#..
...#....................#....#..
...####.#####........##.........
............#................#..
............#.......#...........
............#.......#........#..
............#.......#...........
....................#...........
............#................#..
............#...................
............#.......#.....###...
............#.......#..#........
.................#..............
................................
............#...........#.......
............#...#..........#....
............#...#...............
............#...#...............
............#...#.........#.....
............#..........#........
............#...................
...##. .#####....#...............
.#..............#...............
.#..............#...............
.#......#######.................
.#.....#........................
.......#........................
..####..........................
................................"""


class ActionMain(ABC):
    pass


class Action(ABC):
    pass


@dataclass
class ActionBlock(ActionMain):
    actions: Annotated[list[Action], ListSizeBetween(2, 30)]


@dataclass
class IfFood(Action):
    yes_food: Action
    no_food: Action


@dataclass
class Move(Action):
    pass


@dataclass
class Right(Action):
    pass


@dataclass
class Left(Action):
    pass


class Direction(Enum):
    EAST = 0
    SOUTH = 1
    WEST = 2
    NORTH = 3


class Position(Enum):
    EMPTY = 0
    FOOD = 1


def map_from_string(map_str: str) -> list[list[Position]]:
    return [
        [pos == "#" and Position.FOOD or Position.EMPTY for pos in line]
        for line in map_str.split("\n")
    ]


def next_pos(
    pos: tuple[int, int, Direction],
    map: list[list[Position]],
) -> tuple[int, int]:
    masks = {
        Direction.EAST: (0, 1),
        Direction.SOUTH: (1, 0),
        Direction.WEST: (0, -1),
        Direction.NORTH: (-1, 0),
    }
    row = (pos[0] + masks[pos[2]][0]) % len(map)
    col = (pos[1] + masks[pos[2]][1]) % len(map[0])
    return (row, col)


def food_in_front(pos: tuple[int, int, Direction], map: list[list[Position]]) -> bool:
    (row, col) = next_pos(pos, map)
    return map[row][col] == Position.FOOD


def simulate(a: Action, map_str: str) -> int:
    next_instructions: list[Action] = [a]
    food_consumed = 0
    map = map_from_string(map_str)
    current_pos: tuple[int, int, Direction] = (
        0,
        0,
        Direction.EAST,
    )  # row, col, direction
    while next_instructions:
        current_instruction = next_instructions.pop(0)  # Default is -1
        if isinstance(
            current_instruction,
            ActionBlock,
        ):  # ActionBlock contains list of action lists.
            for action in reversed(current_instruction.actions):
                next_instructions = [action] + next_instructions
        elif isinstance(current_instruction, IfFood):
            if food_in_front(current_pos, map):
                next_instructions.insert(0, current_instruction.yes_food)
            else:
                next_instructions.insert(0, current_instruction.no_food)
        elif isinstance(current_instruction, Move):
            (row, col) = next_pos(current_pos, map)
            if map[row][col] == Position.FOOD:
                food_consumed += 1
                map[row][col] = Position.EMPTY
            current_pos = (row, col, current_pos[2])
        elif isinstance(current_instruction, Left):
            current_pos = (
                current_pos[0],
                current_pos[1],
                Direction((current_pos[2].value - 1) % 4),
            )
        elif isinstance(current_instruction, Right):
            current_pos = (
                current_pos[0],
                current_pos[1],
                Direction((current_pos[2].value + 1) % 4),
            )
    return food_consumed


def preprocess():
    return extract_grammar([ActionBlock, Action, IfFood, Move, Right, Left], ActionMain)


fitness_function = lambda p: simulate(p, map)


def evolve(
    seed,
    mode,
    save_to_csv: str = None,
    representation="treebased_representation",
):
    if representation == "ge":
        representation = ge_representation
    elif representation == "sge":
        representation = sge_representation
    elif representation == "dsge":
        representation = dsge_representation
    else:
        representation = treebased_representation

<<<<<<< HEAD
    g = preprocess()
=======
>>>>>>> 004f04d0
    alg = GP(
        g,
        representation=representation,
<<<<<<< HEAD
        probability_crossover=gv.PROBABILITY_CROSSOVER,
        probability_mutation=gv.PROBABILITY_MUTATION,
        number_of_generations=gv.NUMBER_OF_GENERATIONS,
        max_depth=gv.MAX_DEPTH,
        population_size=gv.POPULATION_SIZE,
        selection_method=gv.SELECTION_METHOD,
        n_elites=gv.N_ELITES,
        # ----------------
        minimize=False,
=======
        problem=SingleObjectiveProblem(
            minimize=False,
            fitness_function=fitness_function,
            target_fitness=None,
        ),
        # number_of_generations=150,
        # population_size=100,
        # max_depth=15,
        # favor_less_deep_trees=True,
        # probability_crossover=0.75,
        # probability_mutation=0.01,
        # selection_method=("tournament", 2),
>>>>>>> 004f04d0
        seed=seed,
        timer_stop_criteria=mode,
        save_to_csv=save_to_csv,
        save_genotype_as_string=False,
    )
    (b, bf, bp) = alg.evolve(verbose=1)
    return b, bf


if __name__ == "__main__":
    representations = ["treebased_representation", "ge", "dsge"]

    parser = OptionParser()
    parser.add_option("-s", "--seed", dest="seed", type="int")
    parser.add_option("-r", "--representation", dest="representation", type="int")
    parser.add_option(
        "-t",
        "--timed",
        dest="timed",
        action="store_const",
        const=True,
        default=False,
    )
    (options, args) = parser.parse_args()

    timed = options.timed
    seed = options.seed
    example_name = __file__.split(".")[0].split("\\")[-1].split("/")[-1]
    representation = representations[options.representation]
    print(seed, example_name, representation)
    evol_method = evolve

    mode = "generations"
    if timed:
        mode = "time"
    dest_file = f"{gv.RESULTS_FOLDER}/{mode}/{example_name}/{representation}/{seed}.csv"

    start = time.time()
    b, bf = evolve(seed, timed, dest_file, representation)
    end = time.time()
    csv_row = [mode, example_name, representation, seed, bf, (end - start), b]
    with open(
        f"./{gv.RESULTS_FOLDER}/{mode}/{example_name}/{representation}/main.csv",
        "a",
        newline="",
    ) as outfile:
        writer = csv.writer(outfile)
        writer.writerow(csv_row)<|MERGE_RESOLUTION|>--- conflicted
+++ resolved
@@ -201,14 +201,10 @@
     else:
         representation = treebased_representation
 
-<<<<<<< HEAD
     g = preprocess()
-=======
->>>>>>> 004f04d0
     alg = GP(
         g,
         representation=representation,
-<<<<<<< HEAD
         probability_crossover=gv.PROBABILITY_CROSSOVER,
         probability_mutation=gv.PROBABILITY_MUTATION,
         number_of_generations=gv.NUMBER_OF_GENERATIONS,
@@ -217,21 +213,11 @@
         selection_method=gv.SELECTION_METHOD,
         n_elites=gv.N_ELITES,
         # ----------------
-        minimize=False,
-=======
         problem=SingleObjectiveProblem(
             minimize=False,
             fitness_function=fitness_function,
             target_fitness=None,
         ),
-        # number_of_generations=150,
-        # population_size=100,
-        # max_depth=15,
-        # favor_less_deep_trees=True,
-        # probability_crossover=0.75,
-        # probability_mutation=0.01,
-        # selection_method=("tournament", 2),
->>>>>>> 004f04d0
         seed=seed,
         timer_stop_criteria=mode,
         save_to_csv=save_to_csv,
