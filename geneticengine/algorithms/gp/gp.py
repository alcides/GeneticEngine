--- conflicted
+++ resolved
@@ -104,11 +104,7 @@
                     self.tracker.evaluator,
                     self.representation,
                     self.random,
-<<<<<<< HEAD
-                    iter(population),
-=======
                     population.get_individuals(),
->>>>>>> 093f8f6c
                     self.population_size,
                     generation,
                 ),
