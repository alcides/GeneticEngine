from typing import (
    Any,
    Callable,
    List,
    NoReturn,
    Optional,
    Tuple,
    Union,
)
import time
from geneticengine.core.grammar import Grammar
from geneticengine.core.random.sources import RandomSource
<<<<<<< HEAD
from geneticengine.core.representations.base import Representation
from geneticengine.core.representations.treebased import treebased_representation, relabel_nodes_of_trees
from geneticengine.algorithms.gp.Individual import Individual
=======
from geneticengine.core.representations.api import Representation
from geneticengine.core.representations.tree.treebased import treebased_representation
from geneticengine.algorithms.gp.individual import Individual
>>>>>>> 27d84a80
import geneticengine.algorithms.gp.generation_steps.selection as selection
import geneticengine.algorithms.gp.generation_steps.mutation as mutation
import geneticengine.algorithms.gp.generation_steps.cross_over as cross_over


class GP(object):
    # reason for union with noreturn in evaluation function, elitism and elitism: https://stackoverflow.com/questions/51811024/mypy-type-checking-on-callable-thinks-that-member-variable-is-a-method
    grammar: Grammar
    representation: Representation[Any]
    evaluation_function: Union[NoReturn, Callable[[Any], float]]
    random: RandomSource
    population_size: int
    elitism: Union[
        NoReturn,
        Callable[[List[Individual], Callable[[Individual], float]], List[Individual]],
    ]
    mutation: Union[
        NoReturn,
        Callable[[Individual], Individual],
    ]
    max_depth: int
    novelty: Union[NoReturn, Callable[[int], List[Individual]]]
    minimize: bool
    final_population: List[Individual]

    def __init__(
        self,
        g: Grammar,
        evaluation_function: Callable[[Any], float],
        representation: Representation = treebased_representation,
        randomSource: Callable[[int], RandomSource] = RandomSource,
        population_size: int = 200,
        n_elites: int = 5,  # Shouldn't this be a percentage of population size?
        n_novelties: int = 10,
        number_of_generations: int = 100,
        max_depth: int = 15,
        favor_less_deep_trees: bool = False,  # now based on depth, maybe on number of nodes?
        selection_method: Tuple[str, int] = ("tournament", 5),
        # -----
        # As given in A Field Guide to GP, p.17, by Poli and Mcphee
        probability_mutation: float = 0.01,
        probability_crossover: float = 0.9,
        # -----
        hill_climbing: bool = False,
        minimize: bool = False,
        target_fitness: Optional[float] = None,
        force_individual: Any = None,
        seed: int = 123,
        # -----
        timer_stop_criteria: bool = False,  # TODO: This should later be generic
    ):
        # Add check to input numbers (n_elitism, n_novelties, population_size)
        self.grammar = g
        self.representation = representation
        self.evaluation_function = evaluation_function
        self.random = randomSource(seed)
        self.population_size = population_size
        self.elitism = selection.create_elitism(n_elites)
        self.max_depth = max_depth
        self.favor_less_deep_trees = favor_less_deep_trees
        self.novelty = selection.create_novelties(
            self.create_individual, max_depth=max_depth
        )
        self.minimize = minimize
        self.target_fitness = target_fitness
        self.timer_stop_criteria = timer_stop_criteria
        if hill_climbing:
            self.mutation = mutation.create_hill_climbing_mutation(
                self.random,
                self.representation,
                self.grammar,
                max_depth,
                self.keyfitness(),
                5,
            )
        else:
            self.mutation = mutation.create_mutation(
                self.random, self.representation, self.grammar, max_depth
            )
        self.cross_over = cross_over.create_cross_over(
            self.random, self.representation, self.grammar, max_depth
        )
        self.n_novelties = n_novelties
        self.number_of_generations = number_of_generations
        self.probability_mutation = probability_mutation
        self.probability_crossover = probability_crossover
        if selection_method[0] == "tournament":
            self.selection = selection.create_tournament(
                selection_method[1], self.minimize
            )
        else:
            self.selection = lambda r, ls, n: [x for x in ls[:n]]
        self.force_individual = force_individual

    def create_individual(self, depth: int):
        genotype = self.representation.create_individual(
            r=self.random, g=self.grammar, depth=depth
        )
        return Individual(
            genotype=genotype,
            fitness=None,
        )

    def evaluate(self, individual: Individual) -> float:
        if individual.fitness is None:
            phenotype = self.representation.genotype_to_phenotype(
                self.grammar, individual.genotype
            )
            individual.fitness = self.evaluation_function(phenotype)
        return individual.fitness

    def fitness_correction_for_depth(self, individual: Individual) -> float:
        if self.favor_less_deep_trees:
<<<<<<< HEAD
            return individual.genotype.distance_to_term * 10**-25
=======
            return individual.genotype.distance_to_term * 10 ^ -25
>>>>>>> 27d84a80
        else:
            return 0

    def keyfitness(self):
        if self.minimize:
            return lambda x: self.evaluate(x) + self.fitness_correction_for_depth(x)
        else:
            return lambda x: -self.evaluate(x) - self.fitness_correction_for_depth(x)

    def evolve(self, verbose=0) -> Tuple[Individual, float, Any]:
        # TODO: This is not ramped half and half
        population = self.init_population()
        if self.force_individual is not None:
            population[0] = Individual(
                genotype=relabel_nodes_of_trees(self.force_individual,self.grammar.non_terminals,self.max_depth),
                fitness=None,
            )
        population = sorted(population, key=self.keyfitness())

        gen = 0
        start = time.time()

        while (not self.timer_stop_criteria and gen < self.number_of_generations) or (
            self.timer_stop_criteria and (time.time() - start) < 60
        ):
            npop = self.novelty(self.n_novelties)
            npop.extend(self.elitism(population, self.keyfitness()))
            spotsLeft = self.population_size - len(npop)
            for _ in range(spotsLeft // 2):
                candidates = self.selection(self.random, population, 2)
                (p1, p2) = candidates[0], candidates[1]
                if self.random.randint(0, 100) < self.probability_crossover * 100:
                    (p1, p2) = self.cross_over(p1, p2)
                if self.random.randint(0, 100) < self.probability_mutation * 100:
                    p1 = self.mutation(p1)
                if self.random.randint(0, 100) < self.probability_mutation * 100:
                    p2 = self.mutation(p2)
                npop.append(p1)
                npop.append(p2)

            population = npop
            population = sorted(population, key=self.keyfitness())
            if verbose == 1:
                # self.printFitnesses(population, "G:" + str(gen))
                print("Best individual: {}.".format(population[0]))
            if not self.timer_stop_criteria:
                print(
                    "BEST at",
                    gen + 1,
                    "/",
                    self.number_of_generations,
                    "is",
                    round(self.evaluate(population[0]), 4),
                )
            else:
                print(
                    "BEST at",
                    gen + 1,
                    "is",
                    round(self.evaluate(population[0]), 4),
                )
            if (
                self.target_fitness is not None
                and population[0].fitness == self.target_fitness
            ):
                break
            gen += 1
        self.final_population = population
        return (
            population[0],
            self.evaluate(population[0]),
            self.representation.genotype_to_phenotype(
                self.grammar, population[0].genotype
            ),
        )

    def init_population(self):
        return [
            self.create_individual(self.max_depth) for _ in range(self.population_size)
        ]

    def printFitnesses(self, pop, prefix):
        print(prefix)
        for x in pop:
            print(round(self.evaluate(x), 2), str(x))
        print("---")<|MERGE_RESOLUTION|>--- conflicted
+++ resolved
@@ -10,15 +10,9 @@
 import time
 from geneticengine.core.grammar import Grammar
 from geneticengine.core.random.sources import RandomSource
-<<<<<<< HEAD
-from geneticengine.core.representations.base import Representation
-from geneticengine.core.representations.treebased import treebased_representation, relabel_nodes_of_trees
+from geneticengine.core.representations.api import Representation
+from geneticengine.core.representations.tree import treebased_representation, relabel_nodes_of_trees
 from geneticengine.algorithms.gp.Individual import Individual
-=======
-from geneticengine.core.representations.api import Representation
-from geneticengine.core.representations.tree.treebased import treebased_representation
-from geneticengine.algorithms.gp.individual import Individual
->>>>>>> 27d84a80
 import geneticengine.algorithms.gp.generation_steps.selection as selection
 import geneticengine.algorithms.gp.generation_steps.mutation as mutation
 import geneticengine.algorithms.gp.generation_steps.cross_over as cross_over
@@ -132,11 +126,7 @@
 
     def fitness_correction_for_depth(self, individual: Individual) -> float:
         if self.favor_less_deep_trees:
-<<<<<<< HEAD
             return individual.genotype.distance_to_term * 10**-25
-=======
-            return individual.genotype.distance_to_term * 10 ^ -25
->>>>>>> 27d84a80
         else:
             return 0
 
