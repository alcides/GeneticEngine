from __future__ import annotations

import time
from typing import Any
from typing import Callable
from typing import NoReturn

import geneticengine.algorithms.gp.generation_steps.cross_over as cross_over
import geneticengine.algorithms.gp.generation_steps.mutation as mutation
import geneticengine.algorithms.gp.generation_steps.selection as selection
from geneticengine.algorithms.callbacks.callback import Callback
from geneticengine.algorithms.callbacks.callback import DebugCallback
from geneticengine.algorithms.callbacks.callback import PrintBestCallback
from geneticengine.algorithms.callbacks.callback import ProgressCallback
from geneticengine.algorithms.callbacks.csv_callback import CSVCallback
from geneticengine.algorithms.gp.individual import Individual
from geneticengine.algorithms.heuristics import Heuristics
from geneticengine.core.grammar import Grammar
from geneticengine.core.problems import FitnessType
from geneticengine.core.problems import Problem
from geneticengine.core.problems import process_problem
from geneticengine.core.problems import wrap_depth
from geneticengine.core.random.sources import RandomSource
from geneticengine.core.representations.api import Representation
from geneticengine.core.representations.tree.treebased import relabel_nodes_of_trees
from geneticengine.core.representations.tree.treebased import treebased_representation


class GP(Heuristics):
    """
    Genetic Programming object. Main attribute: evolve

    Parameters:
        - grammar (Grammar): The grammar used to guide the search.
        - evaluation_function (Callable[[Any], float]): The fitness function. Should take in any valid individual and return a float. The default is that the higher the fitness, the more applicable is the solution to the problem. Turn on the parameter minimize to switch it around.
        - minimize (bool): When switch on, the fitness function is reversed, so that a higher result from the fitness function corresponds to a less fit solution (default = False).
        - representation (Representation): The individual representation used by the GP program. The default is treebased_representation.
        - randomSource (Callable[[int], RandomSource]): The random source function used by the program. Should take in an integer, representing the seed, and return a RandomSource.
        - seed (int): The seed of the RandomSource (default = 123).
        - population_size (int): The population size (default = 200). Apart from the first generation, each generation the population is made up of the elites, novelties, and transformed individuals from the previous generation. Note that population_size > (n_elites + n_novelties + 1) must hold.
        - n_elites (int): Number of elites, i.e. the number of best individuals that are preserved every generation (default = 5).
        - n_novelties (int): Number of novelties, i.e. the number of newly generated individuals added to the population each generation. (default = 10).
        - number_of_generations (int): Number of generations (default = 100).
        - max_depth (int): The maximum depth a tree can have (default = 15).
        - favor_less_deep_trees (bool): If set to True, this gives a tiny penalty to deeper trees to favor simpler trees (default = False).
        - selection_method (Tuple[str, int]): Allows the user to define the method to choose individuals for the next population (default = ("tournament", 5)).
        - target_fitness (Optional[float]): Sets a target fitness. When this fitness is reached, the algorithm stops running (default = None).
        - force_individual (Any): Allows the incorporation of an individual in the first population (default = None).
        - timer_stop_criteria (bool): If set to True, the algorithm is stopped after the time limit (default = 60 seconds). Then the fittest individual is returned (default = False).
        - timer_limit (int): The time limit of the timer.
        - save_to_csv (str): Saves a CSV file with the details of all the individuals of all generations.
        - test_data (Any): Give test data (format: (X_test, y_test)) to test the individuals on test data during training and save that to the csv (default = None).
<<<<<<< HEAD
        - only_record_best_inds (bool): Specify whether only one or all individuals are saved to the csv files (default = True).
=======
        - only_record_best_inds (bool): Specify whether one or all individuals are saved to the csv files (default = True).
>>>>>>> fd4f35ac
        - save_genotype_as_string (bool): Turn this off if you don't want to safe all the genotypes as strings. This saves memory and a bit of time.
        - callbacks (List[Callback]): The callbacks to define what is done with the returned prints from the algorithm (default = []).
        -----
        Default as given in A Field Guide to GP, p.17, by Poli and Mcphee:
        - probability_mutation (float): probability that an individual is mutated (default = 0.01).
        - probability_crossover (float): probability that an individual is chosen for cross-over (default = 0.9).
        - either_mut_or_cro (float | None): Switch evolution style to do either a mutation or a crossover. The given float defines the chance of a mutation. Otherwise a crossover is performed. (default = None),
        - hill_climbing (bool): Allows the user to change the standard mutation operations to the hill-climbing mutation operation, in which an individual is mutated to 5 different new individuals, after which the best is chosen to survive (default = False).
        - specific_type_mutation (type): Specify a type that is given preference when mutation occurs (default = None),
        - specific_type_crossover (type): Specify a type that is given preference when crossover occurs (default = None),
        - depth_aware_mut (bool): If chosen, mutations are depth-aware, giving preference to operate on nodes closer to the root. (default = True).
        - depth_aware_co (bool): If chosen, crossovers are depth-aware, giving preference to operate on nodes closer to the root. (default = True).
        -----

    """

    # reason for union with noreturn in evaluation function, elitism and elitism: https://stackoverflow.com/questions/51811024/mypy-type-checking-on-callable-thinks-that-member-variable-is-a-method
    grammar: Grammar
    representation: Representation[Any]
    problem: Problem
    evaluation_function: NoReturn | Callable[[Any], float]
    random: RandomSource
    population_size: int
    elitism: (
        NoReturn
        | Callable[
            [
                list[Individual],
                Problem,
                Callable[[Problem, list[Individual]], Individual],
                Callable[[Individual], float | list[float]],
            ],
            list[Individual],
        ]
    )
    mutation: (NoReturn | Callable[[Individual], Individual])
    max_depth: int
    novelty: NoReturn | Callable[[int], list[Individual]]
    final_population: list[Individual]
    callbacks: list[Callback]

    def __init__(
        self,
        grammar: Grammar,
        representation: Representation = treebased_representation,
        # These classes should be replaced by the problem alone.
        problem: Problem = None,
        evaluation_function: Callable[
            [Any],
            float,
        ] = None,  # DEPRECATE in the next version
        minimize: bool = False,  # DEPRECATE in the next version
        target_fitness: float | None = None,  # DEPRECATE in the next version
        favor_less_deep_trees: bool = False,  # DEPRECATE in the next version
        randomSource: Callable[[int], RandomSource] = RandomSource,
        population_size: int = 200,
        n_elites: int = 5,  # Shouldn't this be a percentage of population size?
        n_novelties: int = 10,
        number_of_generations: int = 100,
        max_depth: int = 15,
        # now based on depth, maybe on number of nodes?
        # selection-method is a tuple because tournament selection needs to receive the tournament size
        # but lexicase does not need a tuple
        selection_method: tuple[str, int] = ("tournament", 5),
        # -----
        # As given in A Field Guide to GP, p.17, by Poli and Mcphee
        probability_mutation: float = 0.01,
        probability_crossover: float = 0.9,
        either_mut_or_cro: float | None = None,
        hill_climbing: bool = False,
        specific_type_mutation: type = None,
        specific_type_crossover: type = None,
        depth_aware_mut: bool = False,
        depth_aware_co: bool = False,
        # -----
        force_individual: Any = None,
        seed: int = 123,
        # -----
        timer_stop_criteria: bool = False,  # TODO: This should later be generic
        timer_limit: int = 60,
        # -----
        save_to_csv: str = None,
        save_genotype_as_string: bool = True,
        test_data: Callable[
            [Any],
            float,
        ] = None,  # TODO: Should be part of Problem Class  [LEON]
        only_record_best_inds: bool = True,
        # -----
        callbacks: list[Callback] = None,
    ):
        assert population_size > (n_elites + n_novelties + 1)

        self.problem: Problem = wrap_depth(
            process_problem(problem, evaluation_function, minimize, target_fitness),
            favor_less_deep_trees,
        )

        self.grammar = grammar
        self.representation = representation
        self.random = randomSource(seed)
        self.seed = seed
        self.population_size = population_size
        self.elitism = selection.create_elitism(n_elites)
        self.max_depth = max_depth
        self.favor_less_deep_trees = favor_less_deep_trees
        self.novelty = selection.create_novelties(
            self.create_individual,
            max_depth=max_depth,
        )
        self.timer_stop_criteria = timer_stop_criteria
        self.timer_limit = timer_limit
        if callbacks:
            self.callbacks = callbacks
        else:
            self.callbacks = []
        if hill_climbing:
            self.mutation = mutation.create_hill_climbing_mutation(
                self.random,
                self.representation,
                self.grammar,
                max_depth,
                self.keyfitness(),
                5,
                specific_type=specific_type_mutation,
                depth_aware_mut=depth_aware_mut,
            )
        else:
            self.mutation = mutation.create_mutation(
                self.random,
                self.representation,
                self.grammar,
                max_depth,
                specific_type=specific_type_mutation,
                depth_aware_mut=depth_aware_mut,
            )
        self.cross_over = cross_over.create_cross_over(
            self.random,
            self.representation,
            self.grammar,
            max_depth,
            specific_type=specific_type_crossover,
            depth_aware_co=depth_aware_co,
        )
        self.n_novelties = n_novelties
        self.number_of_generations = number_of_generations
        self.probability_mutation = probability_mutation
        self.probability_crossover = probability_crossover
        self.either_mut_or_cro = either_mut_or_cro
        if selection_method[0] == "tournament":
            self.selection = selection.create_tournament(
                selection_method[1],
                self.problem,
            )
        elif selection_method[0] == "lexicase":
            self.selection = selection.create_lexicase(
                self.problem,
            )
        else:
            self.selection = lambda r, ls, n: [x for x in ls[:n]]
        self.force_individual = force_individual

        if save_to_csv:
            self.test_data = test_data
            if self.test_data:

                def test_evaluate(individual: Individual) -> float:
                    phenotype = representation.genotype_to_phenotype(
                        grammar,
                        individual.genotype,
                    )
                    test_fitness = test_data(phenotype)  # type: ignore
                    return test_fitness

                self.test_data = test_evaluate

            c = CSVCallback(
                save_to_csv,
                test_data=self.test_data,
                only_record_best_ind=only_record_best_inds,
                save_genotype_as_string=save_genotype_as_string,
            )
            self.callbacks.append(c)

    def evolve(self, verbose=1) -> tuple[Individual, FitnessType, Any]:
        """
        The main function of the GP object. This function runs the GP algorithm over the set number of generations, evolving better solutions

        Parameters:
            - verbose (int): Sets the verbose level of the function (0: no prints, 1: print progress, or 2: print the best individual in each generation).

        Returns a tuple with the following arguments:
            - individual (Individual): The fittest individual after the algorithm has finished.
            - fitness (float): The fitness of above individual.
            - phenotype (Any): The phenotype of the best individual.
        """
        self.callbacks = [
            cb
            for cb in self.callbacks
            if type(cb)
            not in [
                type(DebugCallback()),
                type(PrintBestCallback()),
                type(ProgressCallback()),
            ]
        ]
        if verbose > 2:
            self.callbacks.append(DebugCallback())
        if verbose > 1:
            self.callbacks.append(PrintBestCallback())
        if verbose > 0:
            self.callbacks.append(ProgressCallback())

        # TODO: This is not ramped half and half
        population = self.init_population()
        if self.force_individual is not None:
            population[0] = Individual(
                genotype=relabel_nodes_of_trees(
                    self.force_individual,
                    self.grammar,
                ),
                fitness=None,
            )
        gen = 0
        start = time.time()

        while (not self.timer_stop_criteria and gen < self.number_of_generations) or (
            self.timer_stop_criteria and (time.time() - start) < self.timer_limit
        ):
            npop = self.novelty(self.n_novelties)
            npop.extend(
                self.elitism(
                    population,
                    self.problem,
                    self.get_best_individual,
                    self.evaluate,
                ),
            )
            spotsLeft = self.population_size - len(npop)
            while spotsLeft > 0:
                if self.either_mut_or_cro:
                    if self.random.random_float(0, 1) < self.either_mut_or_cro:
                        candidate = self.selection(self.random, population, 1)
                        p1 = self.mutation(candidate[0])
                        npop.append(p1)
                        spotsLeft -= 1
                    else:
                        candidates = self.selection(self.random, population, 2)
                        (p1, p2) = self.cross_over(candidates[0], candidates[1])
                        npop.append(p1)
                        npop.append(p2)
                        spotsLeft -= 2
                else:
                    candidates = self.selection(self.random, population, 2)
                    (p1, p2) = candidates[0], candidates[1]
                    if self.random.randint(0, 100) < self.probability_crossover * 100:
                        (p1, p2) = self.cross_over(p1, p2)
                    if self.random.randint(0, 100) < self.probability_mutation * 100:
                        p1 = self.mutation(p1)
                    if self.random.randint(0, 100) < self.probability_mutation * 100:
                        p2 = self.mutation(p2)
                    npop.append(p1)
                    npop.append(p2)
                    spotsLeft -= 2

            population = npop

            best_individual = self.get_best_individual(self.problem, population)

            time_gen = time.time() - start
            for cb in self.callbacks:
                cb.process_iteration(gen + 1, population, time=time_gen, gp=self)

            gen += 1
        self.final_population = population

        for cb in self.callbacks:
            cb.end_evolution()
        return (
            best_individual,
            self.evaluate(best_individual),
            self.representation.genotype_to_phenotype(
                self.grammar,
                best_individual.genotype,
            ),
        )

    def init_population(self):
        return [
            self.create_individual(self.max_depth) for _ in range(self.population_size)
        ]<|MERGE_RESOLUTION|>--- conflicted
+++ resolved
@@ -50,11 +50,7 @@
         - timer_limit (int): The time limit of the timer.
         - save_to_csv (str): Saves a CSV file with the details of all the individuals of all generations.
         - test_data (Any): Give test data (format: (X_test, y_test)) to test the individuals on test data during training and save that to the csv (default = None).
-<<<<<<< HEAD
-        - only_record_best_inds (bool): Specify whether only one or all individuals are saved to the csv files (default = True).
-=======
         - only_record_best_inds (bool): Specify whether one or all individuals are saved to the csv files (default = True).
->>>>>>> fd4f35ac
         - save_genotype_as_string (bool): Turn this off if you don't want to safe all the genotypes as strings. This saves memory and a bit of time.
         - callbacks (List[Callback]): The callbacks to define what is done with the returned prints from the algorithm (default = []).
         -----
