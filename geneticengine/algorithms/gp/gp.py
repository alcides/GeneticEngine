--- conflicted
+++ resolved
@@ -28,52 +28,8 @@
 
 
 class GP(Heuristics):
-    """
-<<<<<<< HEAD
-    Genetic Programming object. Main attribute: evolve
-
-    Parameters:
-        - grammar (Grammar): The grammar used to guide the search.
-        - representation (Representation): The individual representation used by the GP program. The default is treebased_representation.
-        - problem (Problem): The problem we are solving. Either a SingleObjectiveProblem or a MultiObjectiveProblem.
-        - evaluation_function (Callable[[Any], float]): The fitness function. Should take in any valid individual and return a float. The default is that the higher the fitness, the more applicable is the solution to the problem. Turn on the parameter minimize to switch it around.
-        - minimize (bool): When switch on, the fitness function is reversed, so that a higher result from the fitness function corresponds to a less fit solution (default = False).
-        - target_fitness (Optional[float]): Sets a target fitness. When this fitness is reached, the algorithm stops running (default = None).
-        - evolve_grammar (bool): Choose to also evolve the grammar throughout the evolutionary process as done in Probabilistic GE (https://arxiv.org/pdf/2103.08389.pdf) (default = False)
-        - favor_less_deep_trees (bool): If set to True, this gives a tiny penalty to deeper trees to favor simpler trees (default = False).
-        - randomSource (Callable[[int], RandomSource]): The random source function used by the program. Should take in an integer, representing the seed, and return a RandomSource.
-        - population_size (int): The population size (default = 200). Apart from the first generation, each generation the population is made up of the elites, novelties, and transformed individuals from the previous generation. Note that population_size > (n_elites + n_novelties + 1) must hold.
-        - n_elites (int): Number of elites, i.e. the number of best individuals that are preserved every generation (default = 5).
-        - n_novelties (int): Number of novelties, i.e. the number of newly generated individuals added to the population each generation. (default = 10).
-        - number_of_generations (int): Number of generations (default = 100).
-        - max_depth (int): The maximum depth a tree can have (default = 15).
-        - max_init_depth (int): The maximum depth a tree can have in the initialisation population (default = 15).
-        - selection_method (Tuple[str, int]): Allows the user to define the method to choose individuals for the next population (default = ("tournament", 5)).
-        -----
-        Default as given in A Field Guide to GP, p.17, by Poli and Mcphee:
-        - probability_mutation (float): probability that an individual is mutated (default = 0.01).
-        - probability_crossover (float): probability that an individual is chosen for cross-over (default = 0.9).
-        - either_mut_or_cro (float | None): Switch evolution style to do either a mutation or a crossover. The given float defines the chance of a mutation. Otherwise a crossover is performed. (default = None),
-        - hill_climbing (bool): Allows the user to change the standard mutation operations to the hill-climbing mutation operation, in which an individual is mutated to 5 different new individuals, after which the best is chosen to survive (default = False).
-        - specific_type_mutation (type): Specify a type that is given preference when mutation occurs (default = None),
-        - specific_type_crossover (type): Specify a type that is given preference when crossover occurs (default = None),
-        - depth_aware_mut (bool): If chosen, mutations are depth-aware, giving preference to operate on nodes closer to the root. (default = True).
-        - depth_aware_co (bool): If chosen, crossovers are depth-aware, giving preference to operate on nodes closer to the root. (default = True).
-        -----
-        - force_individual (Any): Allows the incorporation of an individual in the first population (default = None).
-        - seed (int): The seed of the RandomSource (default = 123).
-        -----
-        - timer_stop_criteria (bool): If set to True, the algorithm is stopped after the time limit (default = 60 seconds). Then the fittest individual is returned (default = False).
-        - timer_limit (int): The time limit of the timer.
-        -----
-        - save_to_csv (str): Saves a CSV file with the details of all the individuals of all generations.
-        - save_genotype_as_string (bool): Turn this off if you don't want to safe all the genotypes as strings. This saves memory and a bit of time.
-        - test_data (Any): Give test data (format: (X_test, y_test)) to test the individuals on test data during training and save that to the csv (default = None).
-        - only_record_best_inds (bool): Specify whether one or all individuals are saved to the csv files (default = True).
-        -----
-        - callbacks (List[Callback]): The callbacks to define what is done with the returned prints from the algorithm (default = []).
-=======
-    Represents the Genetic Programming algorithm. Defaults as given in A Field Guide to GP, p.17, by Poli and Mcphee:
+    """Represents the Genetic Programming algorithm. Defaults as given in A
+    Field Guide to GP, p.17, by Poli and Mcphee:
 
     Args:
         grammar (Grammar): The grammar used to guide the search.
@@ -89,6 +45,7 @@
         n_novelties (int): Number of novelties, i.e. the number of newly generated individuals added to the population each generation. (default = 10).
         number_of_generations (int): Number of generations (default = 100).
         max_depth (int): The maximum depth a tree can have (default = 15).
+        max_init_depth (int): The maximum depth a tree can have in the initialisation population (default = 15).
         selection_method (Tuple[str, int]): Allows the user to define the method to choose individuals for the next population (default = ("tournament", 5)).
 
 
@@ -113,11 +70,6 @@
         only_record_best_inds (bool): Specify whether one or all individuals are saved to the csv files (default = True).
 
         callbacks (List[Callback]): The callbacks to define what is done with the returned prints from the algorithm (default = []).
->>>>>>> 8257efbb
-
-
-
-
     """
 
     # reason for union with noreturn in evaluation function, elitism and elitism: https://stackoverflow.com/questions/51811024/mypy-type-checking-on-callable-thinks-that-member-variable-is-a-method
@@ -157,12 +109,8 @@
         ] = None,  # DEPRECATE in the next version
         minimize: bool = False,  # DEPRECATE in the next version
         target_fitness: float | None = None,  # DEPRECATE in the next version
-<<<<<<< HEAD
         evolve_grammar: EvolveGrammar | None = None,
         favor_less_deep_trees: bool = False,  # DEPRECATE in the next version
-=======
-        favor_less_deep_trees: bool = True,  # DEPRECATE in the next version
->>>>>>> 8257efbb
         randomSource: Callable[[int], RandomSource] = RandomSource,
         population_size: int = 200,
         n_elites: int = 5,
@@ -298,8 +246,9 @@
             self.callbacks.append(c)
 
     def evolve(self, verbose=1) -> tuple[Individual, FitnessType, Any]:
-        """
-        The main function of the GP object. This function runs the GP algorithm over the set number of generations, evolving better solutions
+        """The main function of the GP object. This function runs the GP
+        algorithm over the set number of generations, evolving better
+        solutions.
 
         Args:
             verbose (int): Sets the verbose level of the function (0: no prints, 1: print progress, or 2: print the best individual in each generation).
