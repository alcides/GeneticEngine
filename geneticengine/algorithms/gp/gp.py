from __future__ import annotations

import csv
import time
from typing import Any
from typing import Callable
from typing import List
from typing import NoReturn
from typing import Optional
from typing import Tuple
from typing import Union

import geneticengine.algorithms.gp.generation_steps.cross_over as cross_over
import geneticengine.algorithms.gp.generation_steps.mutation as mutation
import geneticengine.algorithms.gp.generation_steps.selection as selection
from geneticengine.algorithms.gp.callback import Callback
from geneticengine.algorithms.gp.individual import Individual
from geneticengine.core.grammar import Grammar
from geneticengine.core.random.sources import RandomSource
from geneticengine.core.representations.api import Representation
from geneticengine.core.representations.tree.treebased import relabel_nodes_of_trees
from geneticengine.core.representations.tree.treebased import treebased_representation


class GP:
    """
    Genetic Programming object. Main attribute: evolve

    Parameters:
        - grammar (Grammar): The grammar used to guide the search.
        - evaluation_function (Callable[[Any], float]): The fitness function. Should take in any valid individual and return a float. The default is that the higher the fitness, the more applicable is the solution to the problem. Turn on the parameter minimize to switch it around.
        - minimize (bool): When switch on, the fitness function is reversed, so that a higher result from the fitness function corresponds to a less fit solution (default = False).
        - representation (Representation): The individual representation used by the GP program. The default is treebased_representation.
        - randomSource (Callable[[int], RandomSource]): The random source function used by the program. Should take in an integer, representing the seed, and return a RandomSource.
        - seed (int): The seed of the RandomSource (default = 123).
        - population_size (int): The population size (default = 200). Apart from the first generation, each generation the population is made up of the elites, novelties, and transformed individuals from the previous generation. Note that population_size > (n_elites + n_novelties + 1) must hold.
        - n_elites (int): Number of elites, i.e. the number of best individuals that are preserved every generation (default = 5).
        - n_novelties (int): Number of novelties, i.e. the number of newly generated individuals added to the population each generation. (default = 10).
        - number_of_generations (int): Number of generations (default = 100).
        - max_depth (int): The maximum depth a tree can have (default = 15).
        - favor_less_deep_trees (bool): If set to True, this gives a tiny penalty to deeper trees to favor simpler trees (default = False).
        - selection_method (Tuple[str, int]): Allows the user to define the method to choose individuals for the next population (default = ("tournament", 5)).
        - hill_climbing (bool): Allows the user to change the standard mutation operations to the hill-climbing mutation operation, in which an individual is mutated to 5 different new individuals, after which the best is chosen to survive (default = False).
        - target_fitness (Optional[float]): Sets a target fitness. When this fitness is reached, the algorithm stops running (default = None).
        - force_individual (Any): Allows the incorporation of an individual in the first population (default = None).
        - timer_stop_criteria (bool): If set to True, the algorithm is stopped after the time limit (60 seconds). Then the fittest individual is returned (default = False).
        - save_gen_to_csv (Tuple[str, str]): If the first argument is not an empty string, for each generation all individuals and their fitnesses are written to the file [first_argument].csv. The second argument can be changed to only_best_individual if you only want to save the fittest individual (default = ("", "all")).
        - callbacks (List[Callback]): The callbacks to define what is done with the returned prints from the algorithm (default = []).
        -----
        Default as given in A Field Guide to GP, p.17, by Poli and Mcphee:
        - probability_mutation (float): probability that an individual is mutated (default = 0.01).
        - probability_crossover (float): probability that an individual is chosen for cross-over (default = 0.9).
        -----

    """

    # reason for union with noreturn in evaluation function, elitism and elitism: https://stackoverflow.com/questions/51811024/mypy-type-checking-on-callable-thinks-that-member-variable-is-a-method
    grammar: Grammar
    representation: Representation[Any]
    evaluation_function: NoReturn | Callable[[Any], float]
    random: RandomSource
    population_size: int
    elitism: (
        NoReturn
        | Callable[
            [list[Individual], Callable[[Individual], float]],
            list[Individual],
        ]
    )
    mutation: (NoReturn | Callable[[Individual], Individual])
    max_depth: int
    novelty: NoReturn | Callable[[int], list[Individual]]
    minimize: bool
    final_population: list[Individual]
    callbacks: list[Callback]

    def __init__(
        self,
        grammar: Grammar,
        evaluation_function: Callable[[Any], float],
        representation: Representation = treebased_representation,
        randomSource: Callable[[int], RandomSource] = RandomSource,
        population_size: int = 200,
        n_elites: int = 5,  # Shouldn't this be a percentage of population size?
        n_novelties: int = 10,
        number_of_generations: int = 100,
        max_depth: int = 15,
        # now based on depth, maybe on number of nodes?
        favor_less_deep_trees: bool = False,
        selection_method: tuple[str, int] = ("tournament", 5),
        # -----
        # As given in A Field Guide to GP, p.17, by Poli and Mcphee
        probability_mutation: float = 0.01,
        probability_crossover: float = 0.9,
        # -----
        hill_climbing: bool = False,
        minimize: bool = False,
        target_fitness: float | None = None,
        force_individual: Any = None,
        seed: int = 123,
        # -----
        timer_stop_criteria: bool = False,  # TODO: This should later be generic
        save_gen_to_csv: tuple[str, str] = ("", "all"),
        callbacks: list[Callback] = [],
    ):
        assert population_size > (n_elites + n_novelties + 1)

        self.grammar = grammar
        self.representation = representation
        self.evaluation_function = evaluation_function
        self.random = randomSource(seed)
        self.seed = seed
        self.population_size = population_size
        self.elitism = selection.create_elitism(n_elites)
        self.max_depth = max_depth
        self.favor_less_deep_trees = favor_less_deep_trees
        self.novelty = selection.create_novelties(
            self.create_individual,
            max_depth=max_depth,
        )
        self.minimize = minimize
        self.target_fitness = target_fitness
        self.timer_stop_criteria = timer_stop_criteria
        self.save_gen_to_csv = save_gen_to_csv
        self.callbacks = callbacks
        if hill_climbing:
            self.mutation = mutation.create_hill_climbing_mutation(
                self.random,
                self.representation,
                self.grammar,
                max_depth,
                self.keyfitness(),
                5,
            )
        else:
            self.mutation = mutation.create_mutation(
                self.random,
                self.representation,
                self.grammar,
                max_depth,
            )
        self.cross_over = cross_over.create_cross_over(
            self.random,
            self.representation,
            self.grammar,
            max_depth,
        )
        self.n_novelties = n_novelties
        self.number_of_generations = number_of_generations
        self.probability_mutation = probability_mutation
        self.probability_crossover = probability_crossover
        if selection_method[0] == "tournament":
            self.selection = selection.create_tournament(
                selection_method[1],
                self.minimize,
            )
        else:
            self.selection = lambda r, ls, n: [x for x in ls[:n]]
        self.force_individual = force_individual

    def create_individual(self, depth: int):
        genotype = self.representation.create_individual(
            r=self.random,
            g=self.grammar,
            depth=depth,
        )
        return Individual(
            genotype=genotype,
            fitness=None,
        )

    def evaluate(self, individual: Individual) -> float:
        if individual.fitness is None:
            phenotype = self.representation.genotype_to_phenotype(
                self.grammar,
                individual.genotype,
            )
            individual.fitness = self.evaluation_function(phenotype)
        return individual.fitness

    def fitness_correction_for_depth(self, individual: Individual) -> float:
        if (
            self.favor_less_deep_trees
        ):  # grammatical evolution does not have gengy_distance_to_term
            return individual.genotype.gengy_distance_to_term * 10 ** -25
        else:
            return 0

    def keyfitness(self):
        if self.minimize:
            return lambda x: self.evaluate(x) + self.fitness_correction_for_depth(x)
        else:
            return lambda x: -self.evaluate(x) - self.fitness_correction_for_depth(x)

    def evolve(self, verbose=1) -> tuple[Individual, float, Any]:
        """
        The main function of the GP object. This function runs the GP algorithm over the set number of generations, evolving better solutions

        Parameters:
<<<<<<< HEAD
            - verbose (int): Sets the verbose level of the function (0: no prints, 1: print progress, or 2: print the best individual in each generation).

=======
            - verbose (int): Sets the verbose level of the function (0: no prints, >0: print progress, >1: print the best individual in each generation, >2: print all individuals in each generation).
        
>>>>>>> 38205f73
        Returns a tuple with the following arguments:
            - individual (Individual): The fittest individual after the algorithm has finished.
            - fitness (float): The fitness of above individual.
            - phenotype (Any): The phenotype of the best individual.
        """
        # TODO: This is not ramped half and half
        population = self.init_population()
        if self.force_individual is not None:
            population[0] = Individual(
                genotype=relabel_nodes_of_trees(
                    self.force_individual,
                    self.grammar,
                ),
                fitness=None,
            )
        population = sorted(population, key=self.keyfitness())

        gen = 0
        start = time.time()

        while (not self.timer_stop_criteria and gen < self.number_of_generations) or (
            self.timer_stop_criteria and (time.time() - start) < 60
        ):
            npop = self.novelty(self.n_novelties)
            npop.extend(self.elitism(population, self.keyfitness()))
            spotsLeft = self.population_size - len(npop)
            for _ in range(spotsLeft // 2):
                candidates = self.selection(self.random, population, 2)
                (p1, p2) = candidates[0], candidates[1]
                if self.random.randint(0, 100) < self.probability_crossover * 100:
                    (p1, p2) = self.cross_over(p1, p2)
                if self.random.randint(0, 100) < self.probability_mutation * 100:
                    p1 = self.mutation(p1)
                if self.random.randint(0, 100) < self.probability_mutation * 100:
                    p2 = self.mutation(p2)
                npop.append(p1)
                npop.append(p2)

            population = npop
            population = sorted(population, key=self.keyfitness())

            time_gen = time.time() - start
            for cb in self.callbacks:
                cb.process_iteration(gen + 1, population, time_gen)

            if self.save_gen_to_csv[0] != "":
                self.write_to_csv(
                    self.save_gen_to_csv[0],
                    population,
                    (gen + 1),
                    (time.time() - start),
                    self.save_gen_to_csv[1],
                )
<<<<<<< HEAD
            if verbose == 2:
                # self.printFitnesses(population, "G:" + str(gen))
                print(f"Best population:{population[0]}.")
=======
            if verbose >= 2:
                print("Best population:{}.".format(population[0]))
            if verbose >= 3:
                self.printFitnesses(population, "G:" + str(gen))
>>>>>>> 38205f73
            if verbose >= 1:
                if not self.timer_stop_criteria:
                    print(
                        "BEST at",
                        gen + 1,
                        "/",
                        self.number_of_generations,
                        "is",
                        round(self.evaluate(population[0]), 4),
                    )
                else:
                    print(
                        "BEST at",
                        gen + 1,
                        "is",
                        round(self.evaluate(population[0]), 4),
                    )
            if (
                self.target_fitness is not None
                and population[0].fitness == self.target_fitness
            ):
                break
            gen += 1
        self.final_population = population
        return (
            population[0],
            self.evaluate(population[0]),
            self.representation.genotype_to_phenotype(
                self.grammar,
                population[0].genotype,
            ),
        )

    def init_population(self):
        return [
            self.create_individual(self.max_depth) for _ in range(self.population_size)
        ]

    def printFitnesses(self, pop, prefix):
        print(prefix)
        for x in pop:
            print(round(self.evaluate(x), 2), str(x))
        print("---")

        # "genotype_as_str",fitness_value,depth,number_of_the_generation,time_since_the_start_of_the_evolution

    def write_to_csv(
        self,
        file_name,
        population: list[Individual],
        number_of_the_generation,
        time_since_the_start_of_the_evolution,
        writing_method,
    ):
        if number_of_the_generation == 1:
            with open(f"{file_name}.csv", "w", newline="") as outfile:
                writer = csv.writer(outfile)
                writer.writerow(
                    [
                        "genotype_as_str",
                        "fitness",
                        "depth",
                        "number_of_the_generation",
                        "time_since_the_start_of_the_evolution",
                        "seed",
                    ],
                )

        csv_lines = list()
        if writing_method == "only_best_individual":
            population = [population[0]]
        for ind in population:
            genotype_as_str = str(ind.genotype)
            fitness = str(ind.fitness)
            if self.representation == treebased_representation:
                depth = ind.genotype.gengy_distance_to_term
            else:
                depth = -1
            csv_line = [
                genotype_as_str,
                fitness,
                depth,
                number_of_the_generation,
                time_since_the_start_of_the_evolution,
                self.seed,
            ]
            csv_lines.append(csv_line)

        with open(f"{file_name}.csv", "a", newline="") as outfile:
            writer = csv.writer(outfile)
            writer.writerows(csv_lines)<|MERGE_RESOLUTION|>--- conflicted
+++ resolved
@@ -182,7 +182,7 @@
         if (
             self.favor_less_deep_trees
         ):  # grammatical evolution does not have gengy_distance_to_term
-            return individual.genotype.gengy_distance_to_term * 10 ** -25
+            return individual.genotype.gengy_distance_to_term * 10**-25
         else:
             return 0
 
@@ -197,13 +197,8 @@
         The main function of the GP object. This function runs the GP algorithm over the set number of generations, evolving better solutions
 
         Parameters:
-<<<<<<< HEAD
             - verbose (int): Sets the verbose level of the function (0: no prints, 1: print progress, or 2: print the best individual in each generation).
 
-=======
-            - verbose (int): Sets the verbose level of the function (0: no prints, >0: print progress, >1: print the best individual in each generation, >2: print all individuals in each generation).
-        
->>>>>>> 38205f73
         Returns a tuple with the following arguments:
             - individual (Individual): The fittest individual after the algorithm has finished.
             - fitness (float): The fitness of above individual.
@@ -257,16 +252,10 @@
                     (time.time() - start),
                     self.save_gen_to_csv[1],
                 )
-<<<<<<< HEAD
-            if verbose == 2:
-                # self.printFitnesses(population, "G:" + str(gen))
+            if verbose >= 2:
                 print(f"Best population:{population[0]}.")
-=======
-            if verbose >= 2:
-                print("Best population:{}.".format(population[0]))
             if verbose >= 3:
                 self.printFitnesses(population, "G:" + str(gen))
->>>>>>> 38205f73
             if verbose >= 1:
                 if not self.timer_stop_criteria:
                     print(
