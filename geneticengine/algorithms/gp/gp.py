--- conflicted
+++ resolved
@@ -2,29 +2,18 @@
 
 import time
 from typing import Any
-from typing import Callable
-from typing import NoReturn
 
-import geneticengine.algorithms.gp.generation_steps.cross_over as cross_over
-import geneticengine.algorithms.gp.generation_steps.mutation as mutation
-import geneticengine.algorithms.gp.generation_steps.selection as selection
 from geneticengine.algorithms.callbacks.callback import Callback
-from geneticengine.algorithms.callbacks.callback import DebugCallback
-from geneticengine.algorithms.callbacks.callback import PrintBestCallback
-from geneticengine.algorithms.callbacks.callback import ProgressCallback
-from geneticengine.algorithms.callbacks.csv_callback import CSVCallback
 from geneticengine.algorithms.gp.individual import Individual
+from geneticengine.algorithms.gp.structure import GeneticStep
+from geneticengine.algorithms.gp.structure import PopulationInitializer
+from geneticengine.algorithms.gp.structure import StoppingCriterium
 from geneticengine.algorithms.heuristics import Heuristics
-from geneticengine.core.grammar import EvolveGrammar
 from geneticengine.core.grammar import Grammar
 from geneticengine.core.problems import FitnessType
 from geneticengine.core.problems import Problem
-from geneticengine.core.problems import process_problem
-from geneticengine.core.problems import wrap_depth
-from geneticengine.core.random.sources import RandomSource
+from geneticengine.core.random.sources import Source
 from geneticengine.core.representations.api import Representation
-from geneticengine.core.representations.tree.treebased import relabel_nodes_of_trees
-from geneticengine.core.representations.tree.treebased import treebased_representation
 
 
 class GP(Heuristics):
@@ -32,332 +21,76 @@
     Field Guide to GP, p.17, by Poli and Mcphee:
 
     Args:
-        grammar (Grammar): The grammar used to guide the search.
-        representation (Representation): The individual representation used by the GP program. The default is treebased_representation.
-        problem (Problem): The problem we are solving. Either a SingleObjectiveProblem or a MultiObjectiveProblem.
-        evaluation_function (Callable[[Any], float]): The fitness function. Should take in any valid individual and return a float. The default is that the higher the fitness, the more applicable is the solution to the problem. Turn on the parameter minimize to switch it around.
-        minimize (bool): When switch on, the fitness function is reversed, so that a higher result from the fitness function corresponds to a less fit solution (default = False).
-        target_fitness (Optional[float]): Sets a target fitness. When this fitness is reached, the algorithm stops running (default = None).
-        favor_less_deep_trees (bool): If set to True, this gives a tiny penalty to deeper trees to favor simpler trees (default = False).
-        randomSource (Callable[[int], RandomSource]): The random source function used by the program. Should take in an integer, representing the seed, and return a RandomSource.
-        population_size (int): The population size (default = 200). Apart from the first generation, each generation the population is made up of the elites, novelties, and transformed individuals from the previous generation. Note that population_size > (n_elites + n_novelties + 1) must hold.
-        n_elites (int): Number of elites, i.e. the number of best individuals that are preserved every generation (default = 5).
-        n_novelties (int): Number of novelties, i.e. the number of newly generated individuals added to the population each generation. (default = 10).
-        number_of_generations (int): Number of generations (default = 100).
-        max_depth (int): The maximum depth a tree can have (default = 15).
-        max_init_depth (int): The maximum depth a tree can have in the initialisation population (default = 15).
-        selection_method (Tuple[str, int]): Allows the user to define the method to choose individuals for the next population (default = ("tournament", 5)).
-
-
-        probability_mutation (float): probability that an individual is mutated (default = 0.01).
-        probability_crossover (float): probability that an individual is chosen for cross-over (default = 0.9).
-        either_mut_or_cro (float | None): Switch evolution style to do either a mutation or a crossover. The given float defines the chance of a mutation. Otherwise a crossover is performed. (default = None),
-        hill_climbing (bool): Allows the user to change the standard mutation operations to the hill-climbing mutation operation, in which an individual is mutated to 5 different new individuals, after which the best is chosen to survive (default = False).
-        specific_type_mutation (type): Specify a type that is given preference when mutation occurs (default = None),
-        specific_type_crossover (type): Specify a type that is given preference when crossover occurs (default = None),
-        depth_aware_mut (bool): If chosen, mutations are depth-aware, giving preference to operate on nodes closer to the root. (default = True).
-        depth_aware_co (bool): If chosen, crossovers are depth-aware, giving preference to operate on nodes closer to the root. (default = True).
-
-        force_individual (Any): Allows the incorporation of an individual in the first population (default = None).
-        seed (int): The seed of the RandomSource (default = 123).
-
-        timer_stop_criteria (bool): If set to True, the algorithm is stopped after the time limit (default = 60 seconds). Then the fittest individual is returned (default = False).
-        timer_limit (int): The time limit of the timer.
-
-        save_to_csv (str): Saves a CSV file with the details of all the individuals of all generations.
-        save_genotype_as_string (bool): Turn this off if you don't want to safe all the genotypes as strings. This saves memory and a bit of time.
-        test_data (Any): Give test data (format: (X_test, y_test)) to test the individuals on test data during training and save that to the csv (default = None).
-        only_record_best_inds (bool): Specify whether one or all individuals are saved to the csv files (default = True).
-
+        representation (Representation): The individual representation used by the GP program.
+        problem (Problem): A SingleObjectiveProblem or a MultiObjectiveProblem problem.
+        random_source (RandomSource]): A RNG instance
+        population_size (int): The population size (default = 200).
+        initializer (PopulationInitializer): The method to generate new individuals.
+        step (GeneticStep): The main step of evolution.
+        stopping_criterium (StoppingCriterium): The class that defines how the evolution stops.
         callbacks (List[Callback]): The callbacks to define what is done with the returned prints from the algorithm (default = []).
     """
 
-    # reason for union with noreturn in evaluation function, elitism and elitism: https://stackoverflow.com/questions/51811024/mypy-type-checking-on-callable-thinks-that-member-variable-is-a-method
-    grammar: Grammar
-    representation: Representation[Any]
-    problem: Problem
-    evaluation_function: NoReturn | Callable[[Any], float]
-    random: RandomSource
-    population_size: int
-    elitism: (
-        NoReturn
-        | Callable[
-            [
-                list[Individual],
-                Problem,
-                Callable[[Problem, list[Individual]], Individual],
-                Callable[[Individual], float | list[float]],
-            ],
-            list[Individual],
-        ]
-    )
-    mutation: (NoReturn | Callable[[Individual], Individual])
-    max_depth: int
-    novelty: NoReturn | Callable[[int], list[Individual]]
-    final_population: list[Individual]
-    callbacks: list[Callback]
-
     def __init__(
         self,
-        grammar: Grammar,
-        representation: Representation = treebased_representation,
-        problem: Problem = None,
-<<<<<<< HEAD
-=======
-        evaluation_function: Callable[
-            [Any],
-            float,
-        ] = None,  # DEPRECATE in the next version
-        minimize: bool = False,  # DEPRECATE in the next version
-        target_fitness: float | None = None,  # DEPRECATE in the next version
-        evolve_grammar: EvolveGrammar | None = None,
-        favor_less_deep_trees: bool = False,  # DEPRECATE in the next version
->>>>>>> 9bea4446
-        randomSource: Callable[[int], RandomSource] = RandomSource,
-        population_size: int = 200,
-        n_elites: int = 5,
-        n_novelties: int = 10,
-        number_of_generations: int = 100,
-        max_depth: int = 15,
-        max_init_depth: int | None = None,
-        selection_method: tuple[str, int] = ("tournament", 5),
-        # -----
-        # As given in A Field Guide to GP, p.17, by Poli and Mcphee
-        probability_mutation: float = 0.01,
-        probability_crossover: float = 0.9,
-        either_mut_or_cro: float | None = None,
-        hill_climbing: bool = False,
-        specific_type_mutation: type = None,
-        specific_type_crossover: type = None,
-        depth_aware_mut: bool = False,
-        depth_aware_co: bool = False,
-        # -----
-        force_individual: Any = None,
-        seed: int = 123,
-        # -----
-        timer_stop_criteria: bool = False,
-        timer_limit: int = 60,
-        # -----
-        save_to_csv: str = None,
-        save_genotype_as_string: bool = True,
-        test_data: Callable[
-            [Any],
-            float,
-        ] = None,
-        only_record_best_inds: bool = True,
-        # -----
+        representation: Representation[Any],
+        problem: Problem,
+        random_source: Source,
+        population_size: int,
+        initializer: PopulationInitializer,
+        step: GeneticStep,
+        stopping_criterium: StoppingCriterium,
         callbacks: list[Callback] = None,
     ):
-        assert population_size > (n_elites + n_novelties + 1)
-
-        self.grammar = grammar
         self.representation = representation
         self.problem = problem
+        self.initializer = initializer
+        self.population_size = population_size
+        self.random_source = random_source
+        self.step = step
+        self.stopping_criterium = stopping_criterium
+        self.callbacks = callbacks or []
 
-        self.random = randomSource(seed)
-        self.seed = seed
-        self.population_size = population_size
-        self.elitism = selection.create_elitism(n_elites)
-        self.max_depth = max_depth
-        if max_init_depth:
-            assert max_init_depth <= self.max_depth
-            self.max_init_depth = max_init_depth
-        else:
-            self.max_init_depth = self.max_depth
-        self.evolve_grammar = evolve_grammar
-        self.favor_less_deep_trees = favor_less_deep_trees
-        self.novelty = selection.create_novelties(
-            self.create_individual,
-            max_depth=max_depth,
-        )
-        self.timer_stop_criteria = timer_stop_criteria
-        self.timer_limit = timer_limit
-        if callbacks:
-            self.callbacks = callbacks
-        else:
-            self.callbacks = []
-        if hill_climbing:
-            self.mutation = mutation.create_hill_climbing_mutation(
-                self.random,
-                self.representation,
-                self.grammar,
-                max_depth,
-                self.keyfitness(),
-                5,
-                specific_type=specific_type_mutation,
-                depth_aware_mut=depth_aware_mut,
-            )
-        else:
-            self.mutation = mutation.create_mutation(
-                self.random,
-                self.representation,
-                self.grammar,
-                max_depth,
-                specific_type=specific_type_mutation,
-                depth_aware_mut=depth_aware_mut,
-            )
-        self.cross_over = cross_over.create_cross_over(
-            self.random,
-            self.representation,
-            self.grammar,
-            max_depth,
-            specific_type=specific_type_crossover,
-            depth_aware_co=depth_aware_co,
-        )
-        self.n_novelties = n_novelties
-        self.number_of_generations = number_of_generations
-        self.probability_mutation = probability_mutation
-        self.probability_crossover = probability_crossover
-        self.either_mut_or_cro = either_mut_or_cro
-        if selection_method[0] == "tournament":
-            self.selection = selection.create_tournament(
-                selection_method[1],
-                self.problem,
-            )
-        elif selection_method[0] == "lexicase":
-            self.selection = selection.create_lexicase(
-                self.problem,
-            )
-        else:
-            self.selection = lambda r, ls, n: [x for x in ls[:n]]
-        self.force_individual = force_individual
-
-        if save_to_csv:
-            self.test_data = test_data
-            if self.test_data:
-
-                def test_evaluate(individual: Individual) -> float:
-                    phenotype = representation.genotype_to_phenotype(
-                        grammar,
-                        individual.genotype,
-                    )
-                    test_fitness = test_data(phenotype)  # type: ignore
-                    return test_fitness
-
-                self.test_data = test_evaluate
-
-            c = CSVCallback(
-                save_to_csv,
-                test_data=self.test_data,
-                only_record_best_ind=only_record_best_inds,
-                save_genotype_as_string=save_genotype_as_string,
-            )
-            self.callbacks.append(c)
-
-    def evolve(self, verbose=1) -> tuple[Individual, FitnessType, Any]:
+    def evolve(self) -> tuple[Individual, FitnessType, Any]:
         """The main function of the GP object. This function runs the GP
         algorithm over the set number of generations, evolving better
         solutions.
 
-        Args:
-            verbose (int): Sets the verbose level of the function (0: no prints, 1: print progress, or 2: print the best individual in each generation).
+        Returns a tuple with the following arguments:     individual
+        (Individual): The fittest individual after the algorithm has
+        finished.     fitness (float): The fitness of above individual.
+        phenotype (Any): The phenotype of the best individual.
+        """
 
-        Returns a tuple with the following arguments:
-            individual (Individual): The fittest individual after the algorithm has finished.
-            fitness (float): The fitness of above individual.
-            phenotype (Any): The phenotype of the best individual.
-        """
-        self.callbacks = [
-            cb
-            for cb in self.callbacks
-            if type(cb)
-            not in [
-                type(DebugCallback()),
-                type(PrintBestCallback()),
-                type(ProgressCallback()),
-            ]
-        ]
-        if verbose > 2:
-            self.callbacks.append(DebugCallback())
-        if verbose > 1:
-            self.callbacks.append(PrintBestCallback())
-        if verbose > 0:
-            self.callbacks.append(ProgressCallback())
+        population = self.initializer.initialize(
+            self.problem,
+            self.representation,
+            self.random_source,
+            self.population_size,
+        )
 
-        population = self.init_population()
-        if self.force_individual is not None:
-            population[0] = Individual(
-                genotype=relabel_nodes_of_trees(
-                    self.force_individual,
-                    self.grammar,
-                ),
-                fitness=None,
+        generation = 0
+        start = time.time()
+        elapsed_time = lambda: time.time() - start
+
+        while not self.stopping_criterium.is_ended(
+            population,
+            generation,
+            elapsed_time(),
+        ):
+            generation += 1
+            population = self.step.iterate(
+                self.problem,
+                self.representation,
+                self.random_source,
+                population,
+                self.population_size,
             )
-        gen = 0
-        start = time.time()
+            for cb in self.callbacks:
+                cb.process_iteration(generation, population, elapsed_time(), gp=self)
 
-        if self.evolve_grammar:
-            best_overall = True
-
-        while (not self.timer_stop_criteria and gen < self.number_of_generations) or (
-            self.timer_stop_criteria and (time.time() - start) < self.timer_limit
-        ):
-
-            npop = self.novelty(self.n_novelties)
-            elites = self.elitism(
-                population,
-                self.problem,
-                self.get_best_individual,
-                self.evaluate,
-            )
-            npop.extend(elites)
-            spotsLeft = self.population_size - len(npop)
-            while spotsLeft > 0:
-                if self.either_mut_or_cro:
-                    if self.random.random_float(0, 1) < self.either_mut_or_cro:
-                        candidate = self.selection(self.random, population, 1)
-                        p1 = self.mutation(candidate[0])
-                        npop.append(p1)
-                        spotsLeft -= 1
-                    else:
-                        candidates = self.selection(self.random, population, 2)
-                        (p1, p2) = self.cross_over(candidates[0], candidates[1])
-                        npop.append(p1)
-                        npop.append(p2)
-                        spotsLeft -= 2
-                else:
-                    candidates = self.selection(self.random, population, 2)
-                    (p1, p2) = candidates[0], candidates[1]
-                    if self.random.randint(0, 100) < self.probability_crossover * 100:
-                        (p1, p2) = self.cross_over(p1, p2)
-                    if self.random.randint(0, 100) < self.probability_mutation * 100:
-                        p1 = self.mutation(p1)
-                    if self.random.randint(0, 100) < self.probability_mutation * 100:
-                        p2 = self.mutation(p2)
-                    npop.append(p1)
-                    npop.append(p2)
-                    spotsLeft -= 2
-
-            population = npop
-
-            best_individual = self.get_best_individual(self.problem, population)
-
-            time_gen = time.time() - start
-            for cb in self.callbacks:
-                cb.process_iteration(gen + 1, population, time=time_gen, gp=self)
-
-            if self.evolve_grammar:
-                if best_overall:
-                    inds = elites
-                else:
-                    for e in elites:
-                        npop.remove(e)
-                    inds = npop
-                best = self.get_best_individual(self.problem, inds)
-                prob = best.production_probabilities(
-                    lambda x: self.representation.genotype_to_phenotype(
-                        self.grammar,
-                        x,
-                    ),
-                    self.grammar,
-                )
-                self.grammar = self.grammar.update_weights(
-                    self.evolve_grammar.learning_rate,
-                    prob,
-                )
-                best_overall = not best_overall
-            gen += 1
         self.final_population = population
+        best_individual = self.get_best_individual(self.problem, population)
 
         for cb in self.callbacks:
             cb.end_evolution()
@@ -365,13 +98,6 @@
             best_individual,
             self.evaluate(best_individual),
             self.representation.genotype_to_phenotype(
-                self.grammar,
                 best_individual.genotype,
             ),
-        )
-
-    def init_population(self):
-        return [
-            self.create_individual(self.max_init_depth)
-            for _ in range(self.population_size)
-        ]+        )