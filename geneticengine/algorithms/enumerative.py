--- conflicted
+++ resolved
@@ -50,18 +50,12 @@
                 yield from combine_list_types(tail, acc + [x], gen,dependent_values)
 
 
-<<<<<<< HEAD
-def iterate_grammar(grammar: Grammar, starting_symbol: type, dependent_values: dict[str:Any]|None = {}):
-    def rec_generator(symbol,dependent_values):
-        return iterate_grammar(grammar, symbol, dependent_values)
-=======
-def iterate_grammar(grammar: Grammar, starting_symbol: type, generator_for_recursive: Optional[Any] = None):
+def iterate_grammar(grammar: Grammar, starting_symbol: type, generator_for_recursive: Optional[Any] = None, dependent_values: dict[str:Any]|None = {}):
 
     if generator_for_recursive is None:
 
-        def generator_for_recursive(symbol: type):
-            return iterate_grammar(grammar, symbol, generator_for_recursive)
->>>>>>> 5112e91b
+        def generator_for_recursive(symbol: type, dependent_values: dict[str:Any]):
+            return iterate_grammar(grammar, symbol, generator_for_recursive, dependent_values)
 
     if starting_symbol is int:
         yield from range(-100000000, 100000000)
@@ -72,11 +66,7 @@
         yield False
     elif is_generic_tuple(starting_symbol):
         types = get_generic_parameters(starting_symbol)
-<<<<<<< HEAD
-        for li in combine_list_types(types, [], rec_generator,{}):
-=======
-        for li in combine_list_types(types, [], generator_for_recursive):
->>>>>>> 5112e91b
+        for li in combine_list_types(types, [], generator_for_recursive,{}):
             yield tuple(li)
     elif is_generic_list(starting_symbol):
         inner_type = get_generic_parameter(starting_symbol)
@@ -84,11 +74,7 @@
         length = 0
         while True:
             generator_list = [inner_type for _ in range(length)]
-<<<<<<< HEAD
-            for concrete_list in combine_list_types(generator_list, [], rec_generator,{}):
-=======
-            for concrete_list in combine_list_types(generator_list, [], generator_for_recursive):
->>>>>>> 5112e91b
+            for concrete_list in combine_list_types(generator_list, [], generator_for_recursive,{}):
                 yield concrete_list
             length += 1
 
@@ -97,11 +83,7 @@
         base_type = get_generic_parameter(starting_symbol)
 
         if hasattr(metahandler, "iterate"):
-<<<<<<< HEAD
-            yield from metahandler.iterate(base_type, lambda xs: combine_list_types(xs, [], rec_generator,dependent_values),rec_generator, dependent_values)
-=======
-            yield from metahandler.iterate(base_type, lambda xs: combine_list_types(xs, [], generator_for_recursive))
->>>>>>> 5112e91b
+            yield from metahandler.iterate(base_type, lambda xs: combine_list_types(xs, [], generator_for_recursive,dependent_values), generator_for_recursive, dependent_values)
         else:
             base_type = get_generic_parameter(starting_symbol)
             for ins in generator_for_recursive(base_type):
@@ -154,17 +136,11 @@
             # Normal production
             args = []
             # TODO: Add dependent types to enumerative
-<<<<<<< HEAD
             dependent_values = {}
             for argn, argt in get_arguments(starting_symbol):
                 dependent_values[argn] = [argt,0]
                 args.append(argt)
-            for li in combine_list_types(args, [], rec_generator, dependent_values):
-=======
-            # dependent_values = {}
-            args = [argt for _, argt in get_arguments(starting_symbol)]
-            for li in combine_list_types(args, [], generator_for_recursive):
->>>>>>> 5112e91b
+            for li in combine_list_types(args, [], generator_for_recursive, dependent_values):
                 yield apply_constructor(starting_symbol, li)
 
 
