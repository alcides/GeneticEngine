from __future__ import annotations

from abc import ABC
from dataclasses import dataclass
from math import isnan
from typing import Annotated
from typing import Any
from typing import Callable

import numpy as np

from geneticengine.core.tree import TreeNode
from geneticengine.grammars.sgp import Number
from geneticengine.metahandlers.ints import IntRange
from geneticengine.metahandlers.vars import VarRange


@dataclass
class SafeDiv(Number):
    """
    Safe Division object. If division fails because of a ZeroDivisionError, 1 is returned.

    Parameters:
        - left  (Number)
        - right (Number)

    Returns when evaluated:
        left / right
    """

    left: Number
    right: Number

    def evaluate(self, **kwargs):
        d1 = self.left.evaluate(**kwargs)
        d2 = self.right.evaluate(**kwargs)
<<<<<<< HEAD
        if hasattr(d1, "dtype") and d1.dtype == "O":
            d1 = d1.astype(float)
        if hasattr(d2, "dtype") and d2.dtype == "O":
            d2 = d2.astype(float)
=======
        if hasattr(d1,"dtype"):
            if d1.dtype == "O":
                d1 = d1.astype(float)
        if hasattr(d2,"dtype"):
            if d2.dtype == "O":
                d2 = d2.astype(float)
>>>>>>> 71bc5a49
        try:
            with np.errstate(divide="ignore", invalid="ignore"):
                return np.where(d2 == 0, np.ones_like(d1), d1 / d2)
        except ZeroDivisionError:
            # In this case we are trying to divide two constants, one of which is 0
            # Return a constant.
            return 1.0

    def __str__(self) -> str:
        return f"({self.left}/{self.right})"


@dataclass
class SafeSqrt(Number):
    """
    Safe Square Root object. If the number is negative, the square root of the positive counterpart of the number is returned.

    Parameters:
        - number (Number)

    Returns when evaluated:
        np.sqrt(number)
    """

    number: Number

    def evaluate(self, **kwargs):
        v = self.number.evaluate(**kwargs)
        return np.sqrt(np.abs(v))

    def __str__(self) -> str:
        return f"np.sqrt(np.abs({self.number}))"


@dataclass
class Sin(Number):
    """
    Standard Sinus object.

    Parameters:
        - number (Number)

    Returns when evaluated:
        np.sin(number)
    """

    number: Number

    def evaluate(self, **kwargs):
        v = self.number.evaluate(**kwargs)
        return np.sin(v)

    def __str__(self) -> str:
        return f"np.sin({self.number})"


@dataclass
class Tanh(Number):
    """
    Standard Hyperbolic Tangent object.

    Parameters:
        - number (Number)

    Returns when evaluated:
        np.tanh(number)
    """

    number: Number

    def evaluate(self, **kwargs):
        v = self.number.evaluate(**kwargs)
        return np.tanh(v)

    def __str__(self) -> str:
        return f"np.tanh({self.number})"


@dataclass
class Exp(Number):
    """
    Standard Exponential object.

    Parameters:
        - number (Number)

    Returns when evaluated:
        np.exp(number)
    """

    number: Number

    def evaluate(self, **kwargs):
        v = self.number.evaluate(**kwargs)
        return np.exp(v)

    def __str__(self) -> str:
        return f"np.exp({self.number})"


@dataclass
class SafeLog(Number):
    """
    Safe Logarithmic object. If the number is negative, the logarithm of the positive counterpart of the number + 1 is returned.

    Parameters:
        - left  (Number)
        - right (Number)

    Returns when evaluated:
        np.log(number)
    """

    number: Number

    def evaluate(self, **kwargs):
        v = self.number.evaluate(**kwargs)
        return np.log(1 + np.abs(v))

    def __str__(self) -> str:
        return f"np.log(1 + np.abs({self.number}))"
<|MERGE_RESOLUTION|>--- conflicted
+++ resolved
@@ -1,170 +1,163 @@
-from __future__ import annotations
-
-from abc import ABC
-from dataclasses import dataclass
-from math import isnan
-from typing import Annotated
-from typing import Any
-from typing import Callable
-
-import numpy as np
-
-from geneticengine.core.tree import TreeNode
-from geneticengine.grammars.sgp import Number
-from geneticengine.metahandlers.ints import IntRange
-from geneticengine.metahandlers.vars import VarRange
-
-
-@dataclass
-class SafeDiv(Number):
-    """
-    Safe Division object. If division fails because of a ZeroDivisionError, 1 is returned.
-
-    Parameters:
-        - left  (Number)
-        - right (Number)
-
-    Returns when evaluated:
-        left / right
-    """
-
-    left: Number
-    right: Number
-
-    def evaluate(self, **kwargs):
-        d1 = self.left.evaluate(**kwargs)
-        d2 = self.right.evaluate(**kwargs)
-<<<<<<< HEAD
-        if hasattr(d1, "dtype") and d1.dtype == "O":
-            d1 = d1.astype(float)
-        if hasattr(d2, "dtype") and d2.dtype == "O":
-            d2 = d2.astype(float)
-=======
-        if hasattr(d1,"dtype"):
-            if d1.dtype == "O":
-                d1 = d1.astype(float)
-        if hasattr(d2,"dtype"):
-            if d2.dtype == "O":
-                d2 = d2.astype(float)
->>>>>>> 71bc5a49
-        try:
-            with np.errstate(divide="ignore", invalid="ignore"):
-                return np.where(d2 == 0, np.ones_like(d1), d1 / d2)
-        except ZeroDivisionError:
-            # In this case we are trying to divide two constants, one of which is 0
-            # Return a constant.
-            return 1.0
-
-    def __str__(self) -> str:
-        return f"({self.left}/{self.right})"
-
-
-@dataclass
-class SafeSqrt(Number):
-    """
-    Safe Square Root object. If the number is negative, the square root of the positive counterpart of the number is returned.
-
-    Parameters:
-        - number (Number)
-
-    Returns when evaluated:
-        np.sqrt(number)
-    """
-
-    number: Number
-
-    def evaluate(self, **kwargs):
-        v = self.number.evaluate(**kwargs)
-        return np.sqrt(np.abs(v))
-
-    def __str__(self) -> str:
-        return f"np.sqrt(np.abs({self.number}))"
-
-
-@dataclass
-class Sin(Number):
-    """
-    Standard Sinus object.
-
-    Parameters:
-        - number (Number)
-
-    Returns when evaluated:
-        np.sin(number)
-    """
-
-    number: Number
-
-    def evaluate(self, **kwargs):
-        v = self.number.evaluate(**kwargs)
-        return np.sin(v)
-
-    def __str__(self) -> str:
-        return f"np.sin({self.number})"
-
-
-@dataclass
-class Tanh(Number):
-    """
-    Standard Hyperbolic Tangent object.
-
-    Parameters:
-        - number (Number)
-
-    Returns when evaluated:
-        np.tanh(number)
-    """
-
-    number: Number
-
-    def evaluate(self, **kwargs):
-        v = self.number.evaluate(**kwargs)
-        return np.tanh(v)
-
-    def __str__(self) -> str:
-        return f"np.tanh({self.number})"
-
-
-@dataclass
-class Exp(Number):
-    """
-    Standard Exponential object.
-
-    Parameters:
-        - number (Number)
-
-    Returns when evaluated:
-        np.exp(number)
-    """
-
-    number: Number
-
-    def evaluate(self, **kwargs):
-        v = self.number.evaluate(**kwargs)
-        return np.exp(v)
-
-    def __str__(self) -> str:
-        return f"np.exp({self.number})"
-
-
-@dataclass
-class SafeLog(Number):
-    """
-    Safe Logarithmic object. If the number is negative, the logarithm of the positive counterpart of the number + 1 is returned.
-
-    Parameters:
-        - left  (Number)
-        - right (Number)
-
-    Returns when evaluated:
-        np.log(number)
-    """
-
-    number: Number
-
-    def evaluate(self, **kwargs):
-        v = self.number.evaluate(**kwargs)
-        return np.log(1 + np.abs(v))
-
-    def __str__(self) -> str:
-        return f"np.log(1 + np.abs({self.number}))"
+from __future__ import annotations
+
+from abc import ABC
+from dataclasses import dataclass
+from math import isnan
+from typing import Annotated
+from typing import Any
+from typing import Callable
+
+import numpy as np
+
+from geneticengine.core.tree import TreeNode
+from geneticengine.grammars.sgp import Number
+from geneticengine.metahandlers.ints import IntRange
+from geneticengine.metahandlers.vars import VarRange
+
+
+@dataclass
+class SafeDiv(Number):
+    """
+    Safe Division object. If division fails because of a ZeroDivisionError, 1 is returned.
+
+    Parameters:
+        - left  (Number)
+        - right (Number)
+
+    Returns when evaluated:
+        left / right
+    """
+
+    left: Number
+    right: Number
+
+    def evaluate(self, **kwargs):
+        d1 = self.left.evaluate(**kwargs)
+        d2 = self.right.evaluate(**kwargs)
+        if hasattr(d1, "dtype"):
+            if d1.dtype == "O":
+                d1 = d1.astype(float)
+        if hasattr(d2, "dtype"):
+            if d2.dtype == "O":
+                d2 = d2.astype(float)
+        try:
+            with np.errstate(divide="ignore", invalid="ignore"):
+                return np.where(d2 == 0, np.ones_like(d1), d1 / d2)
+        except ZeroDivisionError:
+            # In this case we are trying to divide two constants, one of which is 0
+            # Return a constant.
+            return 1.0
+
+    def __str__(self) -> str:
+        return f"({self.left}/{self.right})"
+
+
+@dataclass
+class SafeSqrt(Number):
+    """
+    Safe Square Root object. If the number is negative, the square root of the positive counterpart of the number is returned.
+
+    Parameters:
+        - number (Number)
+
+    Returns when evaluated:
+        np.sqrt(number)
+    """
+
+    number: Number
+
+    def evaluate(self, **kwargs):
+        v = self.number.evaluate(**kwargs)
+        return np.sqrt(np.abs(v))
+
+    def __str__(self) -> str:
+        return f"np.sqrt(np.abs({self.number}))"
+
+
+@dataclass
+class Sin(Number):
+    """
+    Standard Sinus object.
+
+    Parameters:
+        - number (Number)
+
+    Returns when evaluated:
+        np.sin(number)
+    """
+
+    number: Number
+
+    def evaluate(self, **kwargs):
+        v = self.number.evaluate(**kwargs)
+        return np.sin(v)
+
+    def __str__(self) -> str:
+        return f"np.sin({self.number})"
+
+
+@dataclass
+class Tanh(Number):
+    """
+    Standard Hyperbolic Tangent object.
+
+    Parameters:
+        - number (Number)
+
+    Returns when evaluated:
+        np.tanh(number)
+    """
+
+    number: Number
+
+    def evaluate(self, **kwargs):
+        v = self.number.evaluate(**kwargs)
+        return np.tanh(v)
+
+    def __str__(self) -> str:
+        return f"np.tanh({self.number})"
+
+
+@dataclass
+class Exp(Number):
+    """
+    Standard Exponential object.
+
+    Parameters:
+        - number (Number)
+
+    Returns when evaluated:
+        np.exp(number)
+    """
+
+    number: Number
+
+    def evaluate(self, **kwargs):
+        v = self.number.evaluate(**kwargs)
+        return np.exp(v)
+
+    def __str__(self) -> str:
+        return f"np.exp({self.number})"
+
+
+@dataclass
+class SafeLog(Number):
+    """
+    Safe Logarithmic object. If the number is negative, the logarithm of the positive counterpart of the number + 1 is returned.
+
+    Parameters:
+        - left  (Number)
+        - right (Number)
+
+    Returns when evaluated:
+        np.log(number)
+    """
+
+    number: Number
+
+    def evaluate(self, **kwargs):
+        v = self.number.evaluate(**kwargs)
+        return np.log(1 + np.abs(v))
+
+    def __str__(self) -> str:
+        return f"np.log(1 + np.abs({self.number}))"