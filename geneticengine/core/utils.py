from __future__ import annotations

import inspect
from abc import ABC
from dataclasses import dataclass
from functools import wraps
from typing import Any
from typing import Callable
from typing import get_type_hints
from typing import List
from typing import Protocol
from typing import Set
from typing import Tuple
from typing import Type
from typing import TYPE_CHECKING

from geneticengine.core.decorators import get_gengy

if TYPE_CHECKING:
    from geneticengine.core.representations.tree.utils import GengyList
    from geneticengine.core.tree import TreeNode


def has_annotated_mutation(ty: type[Any]):
    """Returns whether type has an annotated mutation within metadata."""
    if hasattr(ty, "__metadata__"):
        if hasattr(ty.__metadata__[0], "mutate"):
            return True
    return False


def has_annotated_crossover(ty: type[Any]):
    """Returns whether type has an annotated crossover within metadata."""
    if hasattr(ty, "__metadata__"):
        if hasattr(ty.__metadata__[0], "crossover"):
            return True
    return False


def is_annotated(ty: type[Any]):
    """Returns whether type is annotated with metadata."""
    return hasattr(ty, "__metadata__")


def is_generic_list(ty: type[Any]):
    """Returns whether a type is List[T] for any T"""
    return hasattr(ty, "__origin__") and ty.__origin__ is list


def is_generic(ty: type[Any]):
    """Returns whether a type is x[T] for any T"""
    return hasattr(ty, "__origin__")


def get_generic_parameters(ty: type[Any]) -> list[type]:
    """Annotated[T, <annotations>] or List[T], this function returns Dict[T,]"""
    return ty.__args__


def get_generic_parameter(ty: type[Any]) -> type:
    """When given Annotated[T, <annotations>] or List[T], this function returns T"""
    return get_generic_parameters(ty)[0]


def strip_annotations(ty: type[Any]) -> type:
    """When given Annotated[T, <annotations>] or List[T], this function recurses with T
    Otherwise, it returns the parameter unchanged.
    """
    if is_generic_list(ty) or is_annotated(ty):
        return strip_annotations(get_generic_parameter(ty))
    else:
        return ty


def has_arguments(n: Any) -> bool:
    """Returns whether a node has arguments or not"""
    return (
        hasattr(n, "__init__")
        and hasattr(n.__init__, "__annotations__")
        and len(n.__init__.__annotations__) > 0
    )


def get_arguments(n) -> list[tuple[str, type]]:
    """
    :param n: production
    :return: list((argname, argtype))
    """
    if hasattr(n, "__init__"):
        init = n.__init__
        import sys

        args: dict[str, type] = get_type_hints(
            init,
            globalns=sys.modules[n.__module__].__dict__,
            include_extras=True,
        )
        return [(a, args[a]) for a in filter(lambda x: x != "return", args)]
    elif isinstance(n, GengyList):
        return [(f"{i}", n.typ) for i in range(len(n))]
    return []


def is_abstract(t: type) -> bool:
    """Returns whether a class is a Protocol or AbstractBaseClass"""
    return t.mro()[1] in [ABC, Protocol] or get_gengy(t).get("abstract", False)


def is_terminal(
    t: type,
    non_terminals: set[type],
) -> bool:  # TODO: Number from classification.py is classified as terminal?
    """Returns whether a node is a terminal or not, based on the list of non terminals in the grammar"""
    if is_annotated(t):
<<<<<<< HEAD
        return all(
            [is_terminal(inner, non_terminals) for inner in get_generic_parameters(t)],
        )
    if not has_arguments(t):
        return True
    return t not in non_terminals
=======
        return all([is_terminal(inner, l) for inner in get_generic_parameters(t)])
    return t not in l
>>>>>>> 2e307278


def all_init_arguments_typed(t: type) -> bool:
    if hasattr(t, "__init__"):
        m = getattr(t, "__init__")
        d = inspect.getfullargspec(m)
        return all(x in d.annotations for x in d.args[1:])  # starts with self
    return False


# debug_fin


def build_finalizers(
    final_callback,
    n_args,
    per_callback: list[Callable[[Any], None]] = None,
) -> list[Any]:
    """
    Builds a set of functions that accumulate the arguments provided
    :param final_callback:
    :param n_args:
    :return:
    """
    uninit = object()
    rets = [uninit] * n_args
    to_arrive = [n_args]

    finalizers = []
    # id = debug_fin[0]
    # print("%i has %i fin " % (id, n_args))
    # debug_fin[0] += 1

    for i in range(n_args):

        def fin(x, i=i):
            if rets[i] is uninit:
                rets[i] = x
                to_arrive[0] -= 1

                if per_callback is not None:
                    per_callback[i](x)

                if to_arrive[0] == 0:
                    # we recieved all params, finish construction
                    final_callback(*rets)
                # else:
                #     print("%i prog %i" % (id, to_arrive[0]))
            else:
                raise Exception(
                    "Received duplicate param on finalizer! i=%d" % i,
                )

        finalizers.append(fin)

    if n_args == 0:
        final_callback()

    return finalizers<|MERGE_RESOLUTION|>--- conflicted
+++ resolved
@@ -112,17 +112,10 @@
 ) -> bool:  # TODO: Number from classification.py is classified as terminal?
     """Returns whether a node is a terminal or not, based on the list of non terminals in the grammar"""
     if is_annotated(t):
-<<<<<<< HEAD
         return all(
             [is_terminal(inner, non_terminals) for inner in get_generic_parameters(t)],
         )
-    if not has_arguments(t):
-        return True
     return t not in non_terminals
-=======
-        return all([is_terminal(inner, l) for inner in get_generic_parameters(t)])
-    return t not in l
->>>>>>> 2e307278
 
 
 def all_init_arguments_typed(t: type) -> bool:
