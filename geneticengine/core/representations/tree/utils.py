from __future__ import annotations

import weakref
from collections import defaultdict
from typing import Any
from typing import Dict
from typing import List
from typing import Set
from typing import Tuple

from geneticengine.core.decorators import is_builtin
from geneticengine.core.grammar import Grammar
from geneticengine.core.tree import TreeNode
from geneticengine.core.utils import get_arguments
from geneticengine.core.utils import is_abstract
from geneticengine.core.utils import is_terminal


class GengyList(list):
    def __init__(self, typ, vals):
        super().__init__(vals)
        self.typ = typ
        self.gengy_init_values = vals

    def new_like(self, *newargs):
        return GengyList(self.typ, newargs)


<<<<<<< HEAD
def relabel_nodes(i: TreeNode, g: Grammar) -> tuple[int, int, dict[type, list[Any]]]:
=======
def relabel_nodes(
    i: TreeNode,
    g: Grammar,
    is_list: bool = False,
) -> tuple[int, int, dict[type, list[Any]]]:
>>>>>>> 4044f57d
    """
    Recomputes all the nodes, depth and distance_to_term in the tree.\n
    Returns the number of nodes, distance to terminal (depth) and typed this way.
    """
    non_terminals = g.non_terminals
    children: list[Any]
    if getattr(i, "gengy_labeled", False):
        return i.gengy_nodes, i.gengy_distance_to_term, i.gengy_types_this_way
    number_of_nodes = 1
    distance_to_term = 1
    if is_list:
        number_of_nodes = 0
        distance_to_term = 0
    types_this_way = defaultdict(lambda: [])
    types_this_way[type(i)] = [i]
    if is_terminal(type(i), non_terminals) and (not isinstance(i, list)):
        if not is_builtin(type(i)):
            i.gengy_labeled = True
            i.gengy_distance_to_term = int(g.expansion_depthing)
            i.gengy_nodes = int(g.expansion_depthing)
            i.gengy_types_this_way = {type(i): [i]}
        return int(g.expansion_depthing), int(g.expansion_depthing), {type(i): [i]}
    else:
        if isinstance(i, list):
            children = [(type(obj), obj) for obj in i]
        else:
            if not hasattr(i, "gengy_init_values"):
                breakpoint()
            children = [
                (typ[1], i.gengy_init_values[idx])
                for idx, typ in enumerate(get_arguments(i))
            ]
        assert children
        for t, c in children:
            nodes, dist, thisway = relabel_nodes(c, g, isinstance(c, list))
            abs_adjust = (
                0
                if not is_abstract(t) or not g.expansion_depthing
                else g.abstract_dist_to_t[t][type(c)]
            )
            list_adjust = 0 if isinstance(c, list) else 1
            number_of_nodes += abs_adjust + nodes
            distance_to_term = max(distance_to_term, dist + abs_adjust + list_adjust)
            for (k, v) in thisway.items():
                types_this_way[k].extend(v)

    i.gengy_labeled = True
    i.gengy_distance_to_term = distance_to_term
    i.gengy_nodes = number_of_nodes
    i.gengy_types_this_way = types_this_way
    return number_of_nodes, distance_to_term, types_this_way


def relabel_nodes_of_trees(i: TreeNode, g: Grammar) -> TreeNode:
    """Recomputes all the nodes, depth and distance_to_term in the tree"""

    # print("Node: {}, nodes: {}, distance_to_term: {}, depth: {}.".format(i,i.nodes,i.distance_to_term,i.depth))
    relabel_nodes(i, g)
    return i<|MERGE_RESOLUTION|>--- conflicted
+++ resolved
@@ -26,15 +26,11 @@
         return GengyList(self.typ, newargs)
 
 
-<<<<<<< HEAD
-def relabel_nodes(i: TreeNode, g: Grammar) -> tuple[int, int, dict[type, list[Any]]]:
-=======
 def relabel_nodes(
     i: TreeNode,
     g: Grammar,
     is_list: bool = False,
 ) -> tuple[int, int, dict[type, list[Any]]]:
->>>>>>> 4044f57d
     """
     Recomputes all the nodes, depth and distance_to_term in the tree.\n
     Returns the number of nodes, distance to terminal (depth) and typed this way.
