--- conflicted
+++ resolved
@@ -967,15 +967,13 @@
 
 
 class TreeBasedRepresentation(Representation[TreeNode]):
-<<<<<<< HEAD
     """This class represents the tree representation of an individual.
     In this approach, the genotype and the phenotype are exactly the same."""
-=======
+
     method: Callable[[Source, Grammar, int, type[Any]], Any]
 
     def __init__(self, method=Ramped_HalfAndHalf) -> None:
         self.method = method
->>>>>>> f9dc0acf
 
     def create_individual(self, r: Source, g: Grammar, depth: int) -> TreeNode:
         return random_individual(r, g, depth, self.method)
