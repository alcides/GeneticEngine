--- conflicted
+++ resolved
@@ -92,11 +92,7 @@
     @staticmethod
     def add_clause(claus, recs: dict[str, Callable]):
         SMTResolver.clauses.extend(claus)
-<<<<<<< HEAD
-        #print(recs)
-=======
         # print(recs)
->>>>>>> 57a6b15b
         for k, v in recs.items():
             SMTResolver.receivers[k] = v
 
@@ -338,11 +334,7 @@
 
                 def fn(val, name=name):
                     pass
-<<<<<<< HEAD
-                    #print(f"{name}={val}")
-=======
                     # print(f"{name}={val}")
->>>>>>> 57a6b15b
                     # SMTResolver.register_const(name, val)
 
                 l.append(fn)
