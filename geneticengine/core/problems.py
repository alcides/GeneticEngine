--- conflicted
+++ resolved
@@ -31,14 +31,11 @@
     def evaluate(self, phenotype: P) -> Fitness:
         ...
 
-<<<<<<< HEAD
-=======
     def key_function(self, a: Fitness) -> float:
         """Returns the (maximizing) fitness of the individual as a single
         float."""
         return a.maximizing_aggregate
 
->>>>>>> 06686ab9
     def is_better(self, a: Fitness, b: Fitness) -> bool:
         """Returns whether the first fitness is better than the second."""
         return a.maximizing_aggregate > b.maximizing_aggregate
