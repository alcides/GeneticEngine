--- conflicted
+++ resolved
@@ -1,10 +1,5 @@
 from __future__ import annotations
 import copy
-<<<<<<< HEAD
-import string
-=======
->>>>>>> cfd5d394
-
 import string
 
 from geneticengine.core.grammar import Grammar
@@ -86,12 +81,7 @@
 
         size = r.randint(self.min, self.max, "str")
         midpoint = r.randint(1, size - 1)
-<<<<<<< HEAD
-        print("d", arg, type(arg), list_type)
         other = r.choice([getattr(x, arg) for x in options])
-=======
-        other = r.choice(options)
->>>>>>> cfd5d394
         return current_node[:midpoint] + other[midpoint:]
 
     def __class_getitem__(self, args):
