from copy import deepcopy
from dataclasses import dataclass
from enum import Enum
from textwrap import indent
from typing import Annotated, List, Protocol, Union
from geneticengine.core.grammar import extract_grammar
from geneticengine.core.representations.treebased import treebased_representation
from geneticengine.core.tree import Node
from geneticengine.metahandlers.ints import IntRange
from geneticengine.metahandlers.lists import ListSizeBetween
from geneticengine.algorithms.gp.gp import GP
from number_maker import Mul


class Expr:
    pass


@dataclass
class ForLoop(Expr):
    iterationRange: Annotated[int, IntRange(1, 6)]
<<<<<<< HEAD
    loopedCode: Expr

    def evaluate(self, **kwargs):
        x = self.loopedCode
        if x.__class__ == OneHalve:
            y = deepcopy(x)
        elif x.__class__ == ForLoop:
            y = ForLoop(self.iterationRange * x.iterationRange, x.loopedCode)
        else:
            y = deepcopy(x)
            if x.__class__ == PlusOneHalve:
                for _ in range(self.iterationRange):
                    # Add recursiveness
                    y = Plus(deepcopy(x), deepcopy(y))
        return y.evaluate()
=======
    loopedCode: Node

    def __init__(self,iterationRange,loopedCode):
        self.iterationRange = iterationRange
        self.loopedCode = loopedCode
    
    def __str__(self):
        return 'for i in range({}):\n{}'.format(self.iterationRange,indent(str(self.loopedCode),'\t'))
>>>>>>> 7b42e2e7


class OneHalve(Expr):
    def evaluate(self, **kwargs):
        return 0.5

    def __str__(self) -> str:
        return "0.5"


@dataclass
<<<<<<< HEAD
class Plus(Expr):
    left: Expr
    right: Expr

    def evaluate(self, **kwargs):
        return self.left.evaluate() + self.right.evaluate()

    def __str__(self) -> str:
        return "(" + str(self.left) + " + " + str(self.right) + ")"


@dataclass
class PlusOneHalve(Expr):
    left: Expr

    def evaluate(self, **kwargs):
        return self.left.evaluate() + OneHalve().evaluate()
=======
class PlusOneHalve(Node,Expr):
    def __init__(self):
        pass
>>>>>>> 7b42e2e7

    def __str__(self) -> str:
        return "x = (" + 'x' + " + " + str(OneHalve()) + ")"

<<<<<<< HEAD

@dataclass
class Mult(Expr):
    left: Expr

    def evaluate(self, **kwargs):
        return self.left.evaluate() * OneHalve().evaluate()

=======
class MultOneHalve(Node,Expr):
    
>>>>>>> 7b42e2e7
    def __str__(self) -> str:
        return "x = (" + 'x' + " * " + str(OneHalve()) + ")"


<<<<<<< HEAD
fitness_function = lambda x: x.evaluate()

if __name__ == "__main__":
    g = extract_grammar([OneHalve, PlusOneHalve, ForLoop], Expr)
=======

def fit(indiv):
    code = 'x = 0\n' + str(indiv)
    loc = {}
    exec(code, globals(), loc)
    x = loc['x']
    return x

fitness_function = lambda x: fit(x)

if __name__ == "__main__":
    g = extract_grammar([PlusOneHalve,MultOneHalve,ForLoop],Expr)
>>>>>>> 7b42e2e7
    alg = GP(
        g,
        treebased_representation,
        fitness_function,
        max_depth=5,
        max_init_depth=5,
        population_size=40,
        number_of_generations=3,
        minimize=False,
    )
<<<<<<< HEAD

    (b, bf) = alg.evolve()
    print(b, bf)
=======
    (b,bf) = alg.evolve(verbose=0)
    print(b)
    print("With fitness: {}".format(bf))
>>>>>>> 7b42e2e7
<|MERGE_RESOLUTION|>--- conflicted
+++ resolved
@@ -5,21 +5,30 @@
 from typing import Annotated, List, Protocol, Union
 from geneticengine.core.grammar import extract_grammar
 from geneticengine.core.representations.treebased import treebased_representation
-from geneticengine.core.tree import Node
+from geneticengine.core.tree import TreeNode
 from geneticengine.metahandlers.ints import IntRange
 from geneticengine.metahandlers.lists import ListSizeBetween
 from geneticengine.algorithms.gp.gp import GP
 from number_maker import Mul
 
 
+class Statment:
+    pass
+
+
+@dataclass
+class Code:
+    stmts: List[Statment]
+
+
 class Expr:
-    pass
+    def evaluate(self, **kwargs) -> float:
+        return 0.0
 
 
 @dataclass
 class ForLoop(Expr):
     iterationRange: Annotated[int, IntRange(1, 6)]
-<<<<<<< HEAD
     loopedCode: Expr
 
     def evaluate(self, **kwargs):
@@ -35,19 +44,14 @@
                     # Add recursiveness
                     y = Plus(deepcopy(x), deepcopy(y))
         return y.evaluate()
-=======
-    loopedCode: Node
 
-    def __init__(self,iterationRange,loopedCode):
-        self.iterationRange = iterationRange
-        self.loopedCode = loopedCode
-    
     def __str__(self):
-        return 'for i in range({}):\n{}'.format(self.iterationRange,indent(str(self.loopedCode),'\t'))
->>>>>>> 7b42e2e7
+        return "for i in range({}):\n{}".format(
+            self.iterationRange, indent(str(self.loopedCode), "\t")
+        )
 
 
-class OneHalve(Expr):
+class Const(Expr):
     def evaluate(self, **kwargs):
         return 0.5
 
@@ -56,69 +60,40 @@
 
 
 @dataclass
-<<<<<<< HEAD
-class Plus(Expr):
+class PlusOneHalve(Expr):
     left: Expr
-    right: Expr
+    right: Const
 
     def evaluate(self, **kwargs):
-        return self.left.evaluate() + self.right.evaluate()
+        return self.left.evaluate(**kwargs) + self.right.evaluate(**kwargs)
 
     def __str__(self) -> str:
-        return "(" + str(self.left) + " + " + str(self.right) + ")"
+        return "{} + {}".format(self.left, self.right)
 
 
 @dataclass
-class PlusOneHalve(Expr):
-    left: Expr
-
-    def evaluate(self, **kwargs):
-        return self.left.evaluate() + OneHalve().evaluate()
-=======
-class PlusOneHalve(Node,Expr):
-    def __init__(self):
-        pass
->>>>>>> 7b42e2e7
-
-    def __str__(self) -> str:
-        return "x = (" + 'x' + " + " + str(OneHalve()) + ")"
-
-<<<<<<< HEAD
-
-@dataclass
-class Mult(Expr):
+class MultOneHalve(Expr):
     left: Expr
 
     def evaluate(self, **kwargs):
         return self.left.evaluate() * OneHalve().evaluate()
 
-=======
-class MultOneHalve(Node,Expr):
-    
->>>>>>> 7b42e2e7
     def __str__(self) -> str:
-        return "x = (" + 'x' + " * " + str(OneHalve()) + ")"
+        return "x = (" + "x" + " * " + str(OneHalve()) + ")"
 
 
-<<<<<<< HEAD
-fitness_function = lambda x: x.evaluate()
-
-if __name__ == "__main__":
-    g = extract_grammar([OneHalve, PlusOneHalve, ForLoop], Expr)
-=======
-
 def fit(indiv):
-    code = 'x = 0\n' + str(indiv)
+    code = "x = 0\n" + str(indiv)
     loc = {}
     exec(code, globals(), loc)
-    x = loc['x']
+    x = loc["x"]
     return x
+
 
 fitness_function = lambda x: fit(x)
 
 if __name__ == "__main__":
-    g = extract_grammar([PlusOneHalve,MultOneHalve,ForLoop],Expr)
->>>>>>> 7b42e2e7
+    g = extract_grammar([PlusOneHalve, MultOneHalve, ForLoop], Expr)
     alg = GP(
         g,
         treebased_representation,
@@ -129,12 +104,6 @@
         number_of_generations=3,
         minimize=False,
     )
-<<<<<<< HEAD
-
-    (b, bf) = alg.evolve()
-    print(b, bf)
-=======
-    (b,bf) = alg.evolve(verbose=0)
+    (b, bf) = alg.evolve(verbose=0)
     print(b)
-    print("With fitness: {}".format(bf))
->>>>>>> 7b42e2e7
+    print("With fitness: {}".format(bf))