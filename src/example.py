--- conflicted
+++ resolved
@@ -5,15 +5,15 @@
 from geneticengine.algorithms.gp.gp import GP
 from geneticengine.grammars.sgp import Plus, Literal, Number, Mul, SafeDiv, Var
 from geneticengine.core.grammar import extract_grammar
-from geneticengine.core.tree import Node
 from geneticengine.core.representations.treebased import treebased_representation
 from geneticengine.metahandlers.vars import VarRange
 
 
 @dataclass
-class Zero(Node, Number):
+class Zero(Number):
     def evaluate(self, **kwargs):
         return 0
+
 
 Var.__annotations__["name"] = Annotated[str, VarRange("x")]
 g = extract_grammar([Plus, Mul, SafeDiv, Literal, Var, Zero], Number)
@@ -26,25 +26,15 @@
     for _ in range(100):
         n = random() * 100
         m = random() * 100
-<<<<<<< HEAD
-        goal = target(n, m, 0)
-        got = p.evaluate(x=n, y=0, z=0)
+        goal = target(n)
+        got = p.evaluate(x=n)
         error += (goal - got) ** 2
     return error
 
 
-def target(x, y, z):
+def target(x):
     return x ** 2
 
-=======
-        goal = target(n)
-        got = p.evaluate(x=n)
-        error += (goal -got)**2
-    return error
-
-def target(x):
-    return x**2 
->>>>>>> 7b42e2e7
 
 # target = 234.5
 # fitness_function = lambda p: (abs(target - p.evaluate(x=1, y=2, z=3)))
